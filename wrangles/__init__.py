"""
Wrangles
~~~~~~~~~~~~~~~~~~~~~

Wrangle your data into shape with machine learning.

   >>> import wrangles
   >>> wrangles.authenticate('user', 'password')
   >>> wrangles.extract.codes('buried within a description ABC123ZZ')
   ['ABC123ZZ']
"""

from .config import authenticate
from .classify import classify
from . import data
from . import extract
from .train import train
from .translate import translate
from . import pipeline
<<<<<<< HEAD
from . import select
from . import format
from . import make_table
=======
from . import format
from . import select
from .standardize import standardize
>>>>>>> 271df144
<|MERGE_RESOLUTION|>--- conflicted
+++ resolved
@@ -17,12 +17,7 @@
 from .train import train
 from .translate import translate
 from . import pipeline
-<<<<<<< HEAD
 from . import select
 from . import format
 from . import make_table
-=======
-from . import format
-from . import select
-from .standardize import standardize
->>>>>>> 271df144
+from .standardize import standardize