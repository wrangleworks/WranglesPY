--- conflicted
+++ resolved
@@ -16,10 +16,7 @@
 from . import salesforce
 from . import recipe
 from . import s3
-<<<<<<< HEAD
 from . import oracle
 from . import google_drive
 from . import akeneo
-=======
-from . import train
->>>>>>> a1dbf43a
+from . import train