--- conflicted
+++ resolved
@@ -47,21 +47,8 @@
 # Wrangles that don't work with where
 where_not_implemented = [
     'drop',
-<<<<<<< HEAD
-    'split.list',
-    'reindex',
-    'select.group_by',
-    'select.sample',
-    'pandas.head',
-    'pandas.tail',
-    'tail',
-    'head',
-    'sort',
-    'explode'
-=======
     'rename',
     'reindex'
->>>>>>> d347e818
 ]
 
 # Recipe names that use forbidden python keywords
