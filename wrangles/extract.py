--- conflicted
+++ resolved
@@ -99,25 +99,14 @@
 
 
 def custom(
-<<<<<<< HEAD
-        input: _Union[str, list],
-        model_id: str,
-        first_element: bool = False,
-        use_labels: bool = False,
-        case_sensitive: bool = False,
-        extract_raw: bool = False,
-        use_spellcheck: bool = False
-        ) -> list:
-
-=======
     input: _Union[str, list],
     model_id: str,
     first_element: bool = False,
     use_labels: bool = False,
     case_sensitive: bool = False,
+    extract_raw: bool = False,
     use_spellcheck: bool = False
 ) -> list:
->>>>>>> 244eea21
     """
     Extract entities using a custom model.
     Requires WrangleWorks Account and Subscription.
@@ -147,14 +136,9 @@
         'model_id': model_id,
         'use_labels': use_labels,
         'caseSensitive': case_sensitive,
-<<<<<<< HEAD
         'extract_raw': extract_raw,
         'use_spellcheck': use_spellcheck
-        }
-=======
-        'useSpellcheck': use_spellcheck
     }
->>>>>>> 244eea21
     model_properties = _data.model(model_id)
     # If model_id format is correct but no mode_id exists
     if model_properties.get('message', None) == 'error': raise ValueError('Incorrect model_id.\nmodel_id may be wrong or does not exists')
