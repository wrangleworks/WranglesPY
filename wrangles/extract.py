"""
Functions to extract information from unstructured text.
"""
import re as _re
from typing import Union as _Union
import concurrent.futures as _futures
import json as _json
import pandas as _pd
from . import config as _config
from . import data as _data
from . import batching as _batching
from .format import flatten_lists as _flatten_lists
from . import openai as _openai


def address(
    input: _Union[str, list],
    dataType: str,
    **kwargs
) -> list:
    """
    Extract geographical information from unstructured text such as streets, cities or countries.
    Requires WrangleWorks Account.

    e.g. '1100 Congress Ave, Austin, TX 78701, United States' -> '1100 Congress Ave'

    :param input: A string or list of strings with addresses to search for information.
    :param dataType: The type of information to return. 'streets', 'cities', 'regions' or 'countries'
    :return: A list of any results found.
    """
    if isinstance(input, str): 
        json_data = [input]
    else:
        json_data = input

    url = f'{_config.api_host}/wrangles/extract/address'
    params = {
        'responseFormat':'array',
        'dataType':dataType,
        **kwargs
    }
    batch_size = 10000

    results = _batching.batch_api_calls(url, params, json_data, batch_size)

    if isinstance(input, str): results = results[0]
    
    return results


def ai(
    input,
    api_key: str,
    output: dict = None,
    model_id: str = None,
    model: str = "gpt-4.1-mini",
    threads: int = 20,
    timeout: int = 25,
    retries: int = 0,
    messages: list = [],
    url: str = "https://api.openai.com/v1/chat/completions",
    strict: bool = False,
    **kwargs
) -> _Union[dict, list]:
    """
    >>> wrangles.extract.ai(
    >>>   "Yellow Submarine",
    >>>   api_key="...",
    >>>   output={
    >>>       "type": "string",
    >>>       "description": "The names of any colors in the input"
    >>>   }
    >>> )

    :param input: A single value or list of values to extract information from. If a list is provided, \
        each element will be analyzed individually and a list of equal length will be returned.
    :param api_key: API Key
    :param output: (Optional) This can be a string prompting the output, a JSON schema definition \
        of the output requested or a dict of JSON schema definitions.
    :param model_id: (Optional) An extract.ai model ID containing a saved definition. Use this or output. \
        If both are provided, output that precedence over the definition from the model_id.
    :param model: (Optional) The model to use for the extraction.
    :param threads: (Optional) Number of threads to use for parallel processing.
    :param timeout: (Optional) Timeout in seconds for each API call.
    :param retries: (Optional) Number of retries to attempt on failure.
    :param messages: (Optional) Overall prompts to pass additional instructions.
    :param url: (Optional) Override the endpoint. Must implement the OpenAI chat completions API schema with function calling.
    :param strict: (Optional) Enable strict mode. Default False. If True, the function will be required to match the schema, \
        but may be more limited in the schema it can return.

    :return: A scalar or list of extracted information.
    """
    # Ensure input is a list
    input_was_scalar = False
    if not isinstance(input, list):
        input_was_scalar = True
        input = [input]

    if output is None and model_id is None:
        raise ValueError("output or model_id must be specified.")

    output_generic_key = False
    # If output was provided as a string
    # Then convert to JSON schema structure
    if isinstance(output, str):
        output_generic_key = True
        output = {"output": {"description": output}}

    # If output was a single JSON schema object
    # nest with a generic key
    elif (
        isinstance(output, dict) and
        'description' in output and
        not isinstance(output['description'], dict)
    ):
        output_generic_key = True
        output = {"output": output}

    if output is not None:
        # Ensure output values are JSON schema objects
        output = {
            k: v
            if isinstance(v, dict)
            else {"description": str(v)}
            for k, v in output.items()
        }

    if model_id is not None:
        if output_generic_key:
            raise ValueError("Output must be set with keys when combining with a model_id")

        # Get model definition, make sure keys are case insensitive
        model_definition = {
            str(k).lower(): v
            for k, v in _data.model_content(model_id).items()
        }

        try:
            # Use saved model general settings
            model = model_definition.get('settings', {}).get('GPTModel', model)
            messages = model_definition.get('settings', {}).get('AdditionalMessages', messages)

            model_definition = {
                x["find"]: {
                    k: v
                    for k, v in x.items()
                    if k not in ["find", "notes"] # find is key, notes is for info only
                    and v not in ("", None) # ignore empty values but allow False and 0 as real possibilities
                }
                for x in _pd.DataFrame(
                    model_definition['data'],
                    columns=[str(x).lower() for x in model_definition['columns']]
                ).to_dict(orient='records')
            }
        except:
            raise ValueError(f"Model definition for {model_id} is not correctly formatted")
        
        output = {
            **model_definition,
            **(output or {})
        }

    json_schema_basic_types = ["string", "number", "boolean"]

    # Parse any JSON values
    def _safe_json_parse(value):
        try:
            return _json.loads(value)
        except:
            return value

    def _standardize_schema(node):
        """
        Make schema JSON schema compliant allowing for simpler user input

        Add default types if not specified.
        Parse any inputs that are JSON and not true objects.
        Parse any lists that are comma separated values.
        Convert properties as lists of keys
        """
        if not isinstance(node, dict):
            raise ValueError(f"Output is not correctly formatted: {str(node)}")

        # If type isn't specified, assume basic scalar value
        if not node.get("type", ''):
            node['type'] = json_schema_basic_types

        # Parse any JSON columns
        node = {
            label: _safe_json_parse(value)
            if (
                isinstance(value, str) and
                (value.startswith("{") or value.startswith("["))
            )
            else value
            for label, value in node.items()
        }
        
        # Parse any comma separated values into lists
        node = {
            label: [x.strip() for x in value.split(",")]
            if label in ("examples", "enum", "properties")
            and isinstance(value, str)
            else value
            for label, value in node.items()
        }

        # Ensure examples are a list if provided
        if (
            'examples' in node and
            not isinstance(node['examples'], list) and
            node['example'] not in ("", None)
        ):
            node['examples'] = [node.get('examples')]
        # 
        if 'properties' in node:
            # Allows user to define properties as a comma separated or JSON list
            # Rather than having to give a full JSON schema object
            if isinstance(node['properties'], list):
                node['properties'] = {
                    v: {}
                    for v in node['properties']
                }
            
            # Clean up sub properties
            node['properties'] = {
                k: _standardize_schema(v)
                for k, v in node['properties'].items()
            }

        if (
            (isinstance(node['type'], list) and "array" in node["type"])
            or node["type"] == "array"
        ):
            # Ensure array types specify the items
            if "items" not in node:
                node["items"] = {}

            # Clean any sub item schema
            if isinstance(node["items"], dict):
                node["items"] = _standardize_schema(node["items"])

        return node

    # Fix misc schema issues
    output = {
        k: _standardize_schema(v)
        for k, v in output.items()
    }

    # Format any user submitted header messages
    if messages and not isinstance(messages, list):
        messages = [str(messages)]

    messages = [
        {
            "role": "system",
            "content": " ".join([
                "You are an expert data analyst.",
                "Your job is to extract and standardize information as provided by the user.",
                "The data may be provided as a single value or as YAML syntax with keys and values."
            ])
        },
        {
            "role": "system",
            "content": " ".join([
                "Use the function parse_output to return the data to be submitted.",
                "Only use the functions you have been provided with.",
            ])
        },
    ] + [
        {
            "role": "user",
            "content": message
        }
        for message in messages
    ]
    
<<<<<<< HEAD
def attributes(input: _Union[str, list], responseContent: str = 'span', type: str = None, desiredUnit: str = None, bound: str = 'mid', first_element: bool = False) -> _Union[dict, list]:
=======
    default_settings = {
        "gpt-4o-mini": {"temperature": 0.2},
        "gpt-4o": {"temperature": 0.2}
    }

    # Blend default settings into kwargs
    kwargs = {
        **default_settings.get(model, {}),
        **kwargs
    }

    settings = {
        "model": model,
        "messages": messages,
        "tools": [{
            "type": "function",
            "function": {
                "name": "parse_output",
                "description": "Submit the output corresponding to the extracted data in the form the user requires.",
                "parameters": {
                    "type": "object",
                    "properties": output,
                    "required": list(output.keys()),
                    "additionalProperties": False,
                },
                "strict": strict
            }
        }],
        "tool_choice": {"type": "function", "function": {"name": "parse_output"}},
        **kwargs
    }

    with _futures.ThreadPoolExecutor(max_workers=threads) as executor:
        results = list(executor.map(
            _openai.chatGPT,
            input, 
            [api_key] * len(input),
            [settings] * len(input),
            [url] * len(input),
            [timeout] * len(input),
            [retries] * len(input),
        ))

    if input_was_scalar:
        if output_generic_key:
            return results[0].get('output', 'Failed')
        else:
            return results[0]
    else:
        if output_generic_key:
            return [x.get('output', 'Failed') for x in results]
        else:
            return results

def attributes(
    input: _Union[str, list],
    responseContent: str = 'span',
    type: str = None,
    desiredUnit: str = None,
    bound: str = 'mid',
    **kwargs
) -> _Union[dict, list]:
>>>>>>> ce66ee39
    """
    Extract numeric attributes from unstructured text such as lengths or voltages.
    Requires WrangleWorks Account.

    >>> wrangles.extract.attributes('tape 25m')
    {'length': ['25m']}

    :param input: Input string or list of strings to be searched for attributes
    :param responseContent: (Optional, default Span) 'span' or 'object'. If span, returns original text, if object returns an object of value and dimension.
    :param type: (Optional) Specify which types of attributes to find. If omitted, a dict of all attributes types is returned
    :param bound: (Optional, default mid). When returning an object, if the input is a range. e.g. 10-20mm, set the value to return. min, mid or max.
    """
    
    if isinstance(input, str): 
        json_data = [input]
    else:
        json_data = input

    url = f'{_config.api_host}/wrangles/extract/attributes'
    params = {
        'responseFormat':'array',
        'responseContent': responseContent,
        **kwargs
    }
    if type: params['attributeType'] = type
    if desiredUnit: params['desiredUnit'] = desiredUnit
    
    if bound in ['min', 'mid', 'max']:
        params['bound'] = bound
    else:
        raise ValueError('Invalid boundary setting. min, mid or max permitted.')
    
    batch_size = 1000

    results = _batching.batch_api_calls(url, params, json_data, batch_size)

    if first_element and type:
        results = [x[0] if len(x) >= 1 else "" for x in results]

    if first_element and not type:
        raise TypeError('first_element must be used with a specified attribute_type')
    
    if isinstance(input, str): results = results[0]

    return results


<<<<<<< HEAD
def codes(input: _Union[str, list], first_element: bool = False) -> list:
=======
def codes(
    input: _Union[str, list],
    **kwargs
) -> list:
>>>>>>> ce66ee39
    """
    Extract alphanumeric codes from unstructured text.
    Requires WrangleWorks Account.

    e.g. 'Something ABC123ZZ something' -> 'ABC123ZZ'

    """
    if isinstance(input, str): 
        json_data = [input]
    else:
        json_data = input

    url = f'{_config.api_host}/wrangles/extract/codes'
    params = {'responseFormat': 'array', **kwargs}
    batch_size = 10000

    results = _batching.batch_api_calls(url, params, json_data, batch_size)

    if first_element:
        results = [x[0] if len(x) >= 1 else "" for x in results]

    if isinstance(input, str): results = results[0]
    
    return results


def custom(
    input: _Union[str, list],
    model_id: str,
    first_element: bool = False,
    use_labels: bool = False,
    case_sensitive: bool = False,
    extract_raw: bool = False,
    use_spellcheck: bool = False,
    **kwargs
) -> list:
    """
    Extract entities using a custom model.
    Requires WrangleWorks Account and Subscription.

    :param input: A string or list of strings to searched for information.
    :param model_id: The model to be used to search for information.
    :return: A list of entities found.
    """
    if isinstance(input, str): 
        json_data = [input]
    elif isinstance(input, list):
        json_data = input
    else:
        raise TypeError('Invalid input data provided. The input must be either a string or a list of strings.')
        
    # If the Model Id is not appropriate, raise error (Only for Recipes)
    if isinstance(model_id, dict):
        raise ValueError('Incorrect model_id type.\nIf using Recipe, may be missing "${ }" around value')
    
    # Checking to see if GUID format is correct
    if [len(x) for x in model_id.split('-')] != [8, 4, 4]:
        raise ValueError('Incorrect or missing values in model_id. Check format is XXXXXXXX-XXXX-XXXX')

    url = f'{_config.api_host}/wrangles/extract/custom'
    params = {
        'responseFormat': 'array',
        'model_id': model_id,
        'use_labels': use_labels,
        'caseSensitive': case_sensitive,
        'extract_raw': extract_raw,
        'use_spellcheck': use_spellcheck,
        **kwargs
    }

    model_properties = _data.model(model_id)
    # If model_id format is correct but no mode_id exists
    if model_properties.get('message', None) == 'error':
        raise ValueError('Incorrect model_id.\nmodel_id may be wrong or does not exists')

    # Set appropriate batch_size
    if 'ai' in (model_properties.get('variant', '') or ''):
        batch_size = 20
    else:
        batch_size = 10000
    batch_size = model_properties['batch_size'] or batch_size
    
    # Using model_id in wrong function
    purpose = model_properties['purpose']
    if purpose != 'extract':
        raise ValueError(f'Using {purpose} model_id {model_id} in an extract function.')
    
    results = _batching.batch_api_calls(url, params, json_data, batch_size)

    if isinstance(results, dict) and "data" in results and "columns" in results:
        if len(results["columns"]) == 1:
            results = [
                row[0]
                for row in results["data"]
            ]
        else:
            results = [
                {results["columns"][i]: row[i] for i in range(len(row))}
                for row in results["data"]
            ]

    if isinstance(results, list):
        if first_element and not use_labels:
            results = [x[0] if len(x) >= 1 else "" for x in results]
        
        if use_labels and first_element:
            results = [{k:v[0] for (k, v) in zip(objs.keys(), objs.values())} for objs in results]
    else:
        raise ValueError(f'API Response did not return an expected format for model {model_id}')


    if isinstance(input, str): results = results[0]
    
    return results


def html(
    input: _Union[str, list],
    dataType: str,
    **kwargs
) -> list:
    """
    Extract specific html elements from strings containing html.
    Requires WrangleWorks Account.

    :param input: A string or list of strings with addresses to search for information.
    :param dataType: The type of information to return. 'text' or 'links'
    :return: A list of any results found.
    """
    if isinstance(input, str): 
        json_data = [input]
    else:
        json_data = input

    url = f'{_config.api_host}/wrangles/extract/html'
    params = {
        'responseFormat': 'array',
        'dataType': dataType,
        **kwargs
    }
    batch_size = 10000

    results = _batching.batch_api_calls(url, params, json_data, batch_size)

    if isinstance(input, str): results = results[0]
    
    return results

    
<<<<<<< HEAD
def properties(input: _Union[str, list], type: str = None, return_data_type: str = 'list', first_element: bool = False) -> _Union[dict, list]:
=======
def properties(
    input: _Union[str, list],
    type: str = None,
    return_data_type: str = 'list',
    **kwargs
) -> _Union[dict, list]:
>>>>>>> ce66ee39
    """
    Extract categorical properties from unstructured text such as colours or materials.
    Requires WrangleWorks Account.

    >>> wrangles.extract.properties('The Green Mile')
    {'Colours': ['Green']}

    :param input: A string or list of strings to be searched for properties
    :param type: (Optional) The specific type of property to search for. If omitted an objected with all results will be returned.
    :param return_data_type: (Optional) The format to return the data, as a list or as a string.
    :return: A single or list with the extracted properties. Each extracted property may be a dict or list depending on settings.
    """
    if isinstance(input, str): 
        json_data = [input]
    else:
        json_data = input

    url = f'{_config.api_host}/wrangles/extract/properties'
    params = {'responseFormat':'array', **kwargs}
    if type is not None: params['dataType'] = type
    batch_size = 10000

    results = _batching.batch_api_calls(url, params, json_data, batch_size)
    
    if first_element and type:
        results = [x[0] if len(x) >= 1 else "" for x in results]

    if first_element and not type:
        raise TypeError('first_element must be used with a specified property_type')

    if isinstance(input, str): results = results[0]
    
    if return_data_type == 'string': results = [', '.join(x) if x != [] else '' for x in results]
    
    return results


# SUPER MARIO
def remove_words(input: _Union[str, list], to_remove: list, tokenize_to_remove: bool, ignore_case: bool):
    """
    Remove all the elements that occur in one list from another.
    
    :param input: both input and to_remove can be a string or a list or multiple lists. Lowered for precision
    :param output: a string of remaining words
    :param tokenize_to_remove: (Optional) tokenize all of to_remove columns
    :pram ignore_case: (Optional) ignore the case of input and to_remove
    """
        
    # Deal with ignore_case
    if ignore_case == True:
        flags = _re.IGNORECASE
    else:
        flags = 0 # this is the default for _re.sub
    
    results = []
    for _in, _remove in zip(input, to_remove):
        
        # Check if the input is a string or a list
        if isinstance(_in, list):
            # Make appropriate changes to the input to convert to a string
            _in = ' '.join(_in)
        
        # flatten the _remove lists if necessary
        _remove = _flatten_lists(_remove)
        
        #Custom word boundary that considers a space, the start of the string, or the end of the string as a boundary
        boundary = r'(?:\s|,|^|$)'
        
        text = _in
        for remove in _remove:
            # Convert to string since _re.escape only accepts strings
            remove = str(remove)
            
            # if Tokenize is true
            if tokenize_to_remove == True:
                # Tokenize                        
                token_remove = _re.split(r'\s|,', remove)
                for subtoken in token_remove:
                    subtoken = _re.escape(subtoken)  # escape the special characters just in case

                    # Use the custom word boundary in the regex pattern
                    pattern = r'{}{}{}'.format(boundary, subtoken, boundary)

                    # Use re.sub with the custom pattern, and remove extra spaces
                    text = _re.sub(pattern, ' ', text, flags=flags).strip()
                
            else:
                remove = _re.escape(remove) # escape the special characters just in case
                
                # Use the custom word boundary in the regex pattern
                pattern = r'{}{}{}'.format(boundary, remove, boundary)
                
                # Use re.sub with the custom pattern, and remove extra spaces
                text = _re.sub(pattern, ' ', text, flags=flags).strip()
                
            # remove any double spaces
            text = _re.sub(r'\s+', ' ', text)
        results.append(text)
    return results


<<<<<<< HEAD
def brackets(input: str, first_element: bool = False) -> list:
=======
def brackets(input: str, find: list = _Union[str, list], include_brackets: bool = False) -> list:
>>>>>>> ce66ee39
    """
    Extract values in brackets, [], {}, (), <>
    
    :param input: Input string to search for brackets
    :param find: Types of brackets to find (e.g., 'round', 'square', 'curly', 'angled'). Default is all types.
    :param include_brackets: Whether to include brackets in the results
    :return: List of extracted values
    """
    results = []
    bracket_patterns = {
    'round': r'\(.*?\)',
    'square': r'\[.*?\]',
    'curly': r'\{.*?\}',
    'angled': r'<.*?>'
    }

    if isinstance(find, str): find = [find]

    if find != ['all']:
        patterns = [bracket_patterns[element] for element in find if element != 'all']
        pattern = '|'.join(patterns)
    else:
        # Default pattern matches all types of brackets if find is empty
        pattern = '|'.join(bracket_patterns.values())

    for item in input:
<<<<<<< HEAD
        re = _re.findall(r'\[.*?\]|{.*?}|\(.*?\)|<.*?>', item)
        re = [_re.sub(r'\[|\]|{|}|\(|\)|<|>', '', re[x]) for x in range(len(re))]
        
        if first_element:
            results.append(re[0])
=======
        # Finds all matches inside of brackets in item (list of strings)
        re = _re.findall(pattern, item)
    
        # Traverse list and remove all brackets if include_brackets is False
        if include_brackets is False:
            re = [_re.sub(r'\[|\]|{|}|\(|\)|<|>', '', re[x]) for x in range(len(re))]
            results.append(', '.join(re))
>>>>>>> ce66ee39
        else:
            results.append(', '.join(re))
        
    return results<|MERGE_RESOLUTION|>--- conflicted
+++ resolved
@@ -276,9 +276,6 @@
         for message in messages
     ]
     
-<<<<<<< HEAD
-def attributes(input: _Union[str, list], responseContent: str = 'span', type: str = None, desiredUnit: str = None, bound: str = 'mid', first_element: bool = False) -> _Union[dict, list]:
-=======
     default_settings = {
         "gpt-4o-mini": {"temperature": 0.2},
         "gpt-4o": {"temperature": 0.2}
@@ -339,9 +336,9 @@
     type: str = None,
     desiredUnit: str = None,
     bound: str = 'mid',
+    first_element: bool = False,
     **kwargs
 ) -> _Union[dict, list]:
->>>>>>> ce66ee39
     """
     Extract numeric attributes from unstructured text such as lengths or voltages.
     Requires WrangleWorks Account.
@@ -389,14 +386,11 @@
     return results
 
 
-<<<<<<< HEAD
-def codes(input: _Union[str, list], first_element: bool = False) -> list:
-=======
 def codes(
     input: _Union[str, list],
+    first_element: bool = False,
     **kwargs
 ) -> list:
->>>>>>> ce66ee39
     """
     Extract alphanumeric codes from unstructured text.
     Requires WrangleWorks Account.
@@ -546,16 +540,13 @@
     return results
 
     
-<<<<<<< HEAD
-def properties(input: _Union[str, list], type: str = None, return_data_type: str = 'list', first_element: bool = False) -> _Union[dict, list]:
-=======
 def properties(
     input: _Union[str, list],
     type: str = None,
     return_data_type: str = 'list',
+    first_element: bool = False,
     **kwargs
 ) -> _Union[dict, list]:
->>>>>>> ce66ee39
     """
     Extract categorical properties from unstructured text such as colours or materials.
     Requires WrangleWorks Account.
@@ -657,11 +648,12 @@
     return results
 
 
-<<<<<<< HEAD
-def brackets(input: str, first_element: bool = False) -> list:
-=======
-def brackets(input: str, find: list = _Union[str, list], include_brackets: bool = False) -> list:
->>>>>>> ce66ee39
+def brackets(
+    input: str,
+    find: list = _Union[str, list],
+    include_brackets: bool = False,
+    first_element: bool = False
+    ) -> list:
     """
     Extract values in brackets, [], {}, (), <>
     
@@ -688,13 +680,6 @@
         pattern = '|'.join(bracket_patterns.values())
 
     for item in input:
-<<<<<<< HEAD
-        re = _re.findall(r'\[.*?\]|{.*?}|\(.*?\)|<.*?>', item)
-        re = [_re.sub(r'\[|\]|{|}|\(|\)|<|>', '', re[x]) for x in range(len(re))]
-        
-        if first_element:
-            results.append(re[0])
-=======
         # Finds all matches inside of brackets in item (list of strings)
         re = _re.findall(pattern, item)
     
@@ -702,7 +687,8 @@
         if include_brackets is False:
             re = [_re.sub(r'\[|\]|{|}|\(|\)|<|>', '', re[x]) for x in range(len(re))]
             results.append(', '.join(re))
->>>>>>> ce66ee39
+        elif first_element:
+            results.append(re[0])
         else:
             results.append(', '.join(re))
         
