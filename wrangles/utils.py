import re as _re
import logging as _logging
import types as _types
import inspect as _inspect
from typing import Union as _Union
import yaml as _yaml
import importlib as _importlib


def wildcard_expansion_dict(all_columns: list, selected_columns: dict) -> list:
    """
    Finds matching columns for wildcards or regex from all available columns

    This expects the input to be in the format:
    {"in_col": "out_col", "unchanged": "unchanged"}
    
    :param all_columns: List of all available columns in the dataframe
    :param selected_columns: List or string with selected columns. May contain wildcards (*) or regex.
    """
    # Convert wildcards (*) to regex patterns
    tmp_columns = {}
    for k, v in selected_columns.items():
        # If column contains * without escape
        if _re.search(r'[^\\]?\*', str(k)) and not str(k).lower().startswith('regex:'):
            # Convert wildcard to a regex pattern for key
            k = 'regex:' + _re.sub(r'(?<!\\)\*', r'(.*)', k)
            # Convert wildcard to a regex pattern for value
            group_counter = [0]
            def replacer(_):
                """
                Increment group number using a mutable object
                each time this function is called to give
                a unique capture group number for each wildcard
                """
                # Use the current counter value, then increment it
                group_counter[0] += 1                
                return fr'\g<{group_counter[0]}>'
            v = _re.sub(r'(?<!\\)\*', replacer, v)
            tmp_columns[k] = v
        else:
            tmp_columns[k] = v

    selected_columns = tmp_columns

    # Create output dictionary
    result_columns = {}

    # Identify any matching columns using regex within the list
    for column in selected_columns:
        if column.lower().startswith('regex:'):
            # result_columns.update() # Read Note below
            matching_columns = dict.fromkeys(list(
                filter(_re.compile(column[6:].strip()).fullmatch, all_columns)
            ))
            try:
                if column == selected_columns[column]:
                    # If the column is not renamed, maintain the original matching column names
                    renamed_columns = [_re.sub("(" + column[6:].strip() + ")", r"\1", col, count=1) for col in matching_columns]
                else:
                    # Else rename the columns using the provided regex pattern
                    renamed_columns = [_re.sub(column[6:].strip(), selected_columns[column], col, count=1) for col in matching_columns]
            except _re.error as e:
                raise ValueError(f"Invalid regex pattern: {selected_columns[column]}. Are you missing a capture group?") from None
            
            if len(renamed_columns) != len(set(renamed_columns)):
                _logging.warning(
                    "Renamed columns contain duplicate values. Consider including a wildcard or regex capture group."
                )

            result_columns = {
                **{
                    k: v
                    for k, v in zip(matching_columns, renamed_columns)
                },
                **result_columns
            }
        else:
            # Check if a column is indicated as
            # optional with column_name?
            optional_column = False
            if column[-1] == "?" and column not in all_columns:
                column = column[:-1]
                optional_column = True

            if column in all_columns:
                result_columns[column] = selected_columns[column]
            else:
                if not optional_column:
                    raise KeyError(f'Column {column} does not exist')

    return result_columns


def get_nested_function(
    fn_string: str,
    stock_functions: _types.ModuleType = None,
    custom_functions: dict = None,
    default_stock_functions: str = None
):
    """
    Get a nested function from obj as defined by a string
    e.g. 'custom.my_function' or 'my_function' or 'my_module.my_function'

    :param fn_string: String defining the function to get
    :param stock_functions: Module containing stock functions
    :param custom_functions: Dictionary of user defined custom functions
    :param default_stock_functions: Some stock functions use a default final function to call
    """
    if custom_functions is None and stock_functions is None:
        raise ValueError('No functions provided')

    fn_list = fn_string.strip().split('.')
    if fn_list[0] == 'custom':
        if len(fn_list) == 1:
            raise ValueError('Custom function not defined correctly')
        fn_list = fn_list[1:]
        obj = custom_functions
    else:
        if default_stock_functions:
            fn_list.append(default_stock_functions)

        if custom_functions:
            obj = {
                name: getattr(stock_functions, name)
                for name in dir(stock_functions)
                if isinstance(
                    getattr(stock_functions, name),
                    (_types.FunctionType, _types.ModuleType, type)
                )
                and not name.startswith("_")
            }

            obj = {**obj, **custom_functions}
        else:
            obj = stock_functions

    for fn_name in fn_list:
        if isinstance(obj, dict):
            if fn_name not in obj:
                raise ValueError(f'Function {fn_string} not recognized')
            obj = obj[fn_name]
        else:
            if not hasattr(obj, fn_name):
                raise ValueError(f'Function {fn_string} not recognized')
            obj = getattr(obj, fn_name)
    
    return obj


def validate_function_args(
    func: _types.FunctionType,
    args: dict,
    name: str
):
    """
    Validate that all required arguments are provided for a custom function

    :param func: Function to validate
    :param args: Arguments provided to the function
    :param name: Name of the function
    """
    argspec = _inspect.getfullargspec(func)

    missing_args = [
        x
        for x
        in argspec.args[:len(argspec.args) - len(argspec.defaults or [])]
        if x not in args.keys()
    ]

    if missing_args:
        raise ValueError(f"Function '{name}' requires arguments: {missing_args}")


def add_special_parameters(
    params: dict,
    fn: _types.FunctionType,
    functions: dict = {},
    variables: dict = {},
    error: Exception = None,
    common_params: dict = {}
):
    """
    Add special parameters to the params dictionary if they are required by the function

    :param params: Dictionary of parameters to pass to the function
    :param fn: Function to check for special parameters
    :param functions: Dictionary of custom functions
    :param variables: Dictionary of variables
    :param error: Exception object
    :param common_params: These are parameters that are common to all functions. \
        They will only be passed as a parameter if the function requests them.
    """
    # Check args and pass on special parameters if requested
    argspec = _inspect.getfullargspec(fn).args
    if ("functions" not in params and "functions" in argspec):
        params['functions'] = functions
    if ("variables" not in params and "variables" in argspec):
        params['variables'] = variables

    if error and "error" not in params and "error" in argspec:
        params['error'] = error

    # Allow functions to access common
    # parameters only if they need them
    if common_params:
        params = {
            **params,
            **{
                k: v
                for k, v in common_params.items()
                if k in argspec
            }
        }

    return params


def wildcard_expansion(all_columns: list, selected_columns: _Union[str, list]) -> list:
    """
    Finds matching columns for wildcards or regex from all available columns
    
    :param all_columns: List of all available columns in the dataframe
    :param selected_columns: List or string with selected columns. May contain wildcards (*) or regex.
    """
    def escape_except(text, chars_not_to_escape):
        """
        Escape regex characters except for those specified
        """
        # Define all regex special characters
        special_chars = set(r'[]{}()^$.|*+?\\')
        # Determine the characters to escape
        chars_to_escape = special_chars - set(chars_not_to_escape)
        # Create a regex pattern to match any of the characters to escape
        pattern = _re.compile(f"[{_re.escape(''.join(chars_to_escape))}]")
        # Use re.sub to replace each match with the escaped version
        escaped_text = pattern.sub(lambda match: f"\\{match.group(0)}", text)
        return escaped_text

    if not isinstance(selected_columns, list):
        selected_columns = [selected_columns]

    # Convert wildcards to regex pattern
    for i, val in enumerate(selected_columns):
        if val in all_columns:
            # If the column is already in all_columns, skip it
            continue

        # Catch not syntax errors
        if isinstance(val, list):
            newline = '\n'
            raise ValueError(
                "Column name is not formatted correctly. " + 
                f"Got: {_yaml.dump(val).strip(newline)}. " +
                "Did you mean to use '-column_name' without a space? "
            )

        # If the column is an integer - a positional index
        if isinstance(val, int) or _re.fullmatch(r"-?\d+", str(val)):
            val = int(val)
            if val < 0 or val >= len(all_columns):
                raise ValueError(
                    f"Column index {val} is out of range. " +
                    f"Must be between 0 and {len(all_columns) - 1}"
                )

            # Get the name of the column at the index
            selected_columns[i] = all_columns[val]
            continue

        # If column contains * without escape
        if (
            _re.search(r'[^\\]?\*', str(val)) and
            not 'regex:' in str(val).lower()
        ):
            # Replace with a regex pattern and escape
            # other regex special characters
            selected_columns[i] = 'regex:' + _re.sub(
                r'(?<!\\)\*', r'(.*)',
                escape_except(val, ['*', '\\'])
            )

    # Using a dict to preserve insert order.
    # Order is preserved for Dictionaries from Python 3.7+
    if (
        all([str(column).startswith('-') for column in selected_columns]) and
        not any([col in all_columns for col in selected_columns]) and
        not any([":" in col for col in selected_columns])
    ):
        # If all selected columns are not columns then
        # initialize with all columns
        result_columns = dict.fromkeys(all_columns)
    else:
        # Otherwise initialize with no columns
        result_columns = {}

    # Identify any matching columns using regex within the list
    for column in selected_columns:
        # If the column is already in all_columns, add it
        if column in all_columns:
            result_columns[column] = None
            continue

        # Rearrange -regex: to regex:- to allow either to work
        if str(column).lower().startswith('-regex:'):
            column = "regex:-" + column[7:]

        if column.lower().startswith('regex:'):
            pattern = column[6:].strip() 
            if pattern.startswith("-"):
                # Remove columns that match the negative regex pattern
                result_columns = {
                    k: None
                    for k in result_columns
                    if not _re.compile(pattern[1:]).fullmatch(k)
                }
            else:
                # Add columns that match the regex pattern
                result_columns.update(dict.fromkeys(list(
                    filter(_re.compile(pattern).fullmatch, all_columns)
                ))) # Read Note below
            
            continue

        if ":" in column:
            # If the column contains a colon, check if it is slicing notation
            slices = column.split(":")
            if len(slices) <= 3 and all([_re.fullmatch(r"-?\d+|", idx) for idx in slices]):
                result_columns.update(
                    dict.fromkeys(
                        all_columns[slice(*[None if idx == "" else int(idx) for idx in slices])]
                    )
                )
                continue

        if column not in all_columns and str(column).startswith('-'):
            # Columns prefixed with - indicate not to include them
            result_columns.pop(column[1:], None)
            continue

        # Check if a column is indicated as
        # optional with column_name?
        optional_column = False
        if column[-1] == "?" and column not in all_columns:
            column = column[:-1]
            optional_column = True

        if column in all_columns:
            result_columns[column] = None
        else:
            if not optional_column:
                raise KeyError(f'Column {column} does not exist')
    
    # Return, preserving original order
    return list(result_columns.keys())


def evaluate_conditional(statement, variables: dict = {}):
    """
    Evaluate a conditional statement using the variables provided
    to determine if the statement is true or false

    Recipe variables of the style ${var} will be parameterized

    :param statement: Python style statement
    :param variables: Dictionary of variables to use in the statement
    """
    statement_modified = _re.sub(r'\$\{([A-Za-z0-9_]+)\}', r'\1', str(statement))

    if _re.match(r'\$\{(.+)\}', statement_modified):
        raise ValueError(f"Variables used in if statements may only contain chars A-z, 0-9, and _ (underscore). Got: '{statement}'")

    try:
        # Evaluate the statement
        result = eval(statement_modified, variables, {})

        # Result was already a boolean
        if isinstance(result, bool):
            return result
        # Result was a string like true or false
        if isinstance(result, str) and result.strip().lower() in ['true', 'false']:
            return result.strip().lower() == 'true'
        # Otherwise return python truthiness
        else:
            return bool(result)
    except:
        raise ValueError(f"An error occurred when trying to evaluate if condition '{statement}'") from None


<<<<<<< HEAD
def safe_str_transform(value, func, warnings={}, **kwargs):
    """
    Function to apply a string transformation.
    If the input value is not a string, the original value is returned and a warning is logged.
    
    :param value: The value to transform
    :param func: The function to apply to the value
    :param warnings: A dictionary containing the warning status. This will be mutated to only log the warning once.
    """
    if isinstance(value, str):
        return getattr(str, func)(value, **kwargs)
    else:
        # Only show this once to not spam the logs
        if not warnings.get("invalid_data", {}).get('logged', False):
            _logging.warning(warnings['invalid_data']['message'])
            warnings["invalid_data"]['logged'] = True
        return value
=======
class LazyLoader:
    """
    Use to lazy load optional dependencies

    Will load the dependency when it is first accessed

    :param module_name: Name of the module to load
    """
    def __init__(self, module_name):
        self.module_name = module_name
        self._module = None

    def __getattr__(self, item):
        if self._module is None:
            try:
                self._module = _importlib.import_module(self.module_name)
            except ImportError as e:
                raise ImportError(
                    f"Optional dependency '{self.module_name}' is required for this feature. "
                    f"Please install it with: pip install {self.module_name}"
                ) from e
        return getattr(self._module, item)
>>>>>>> ac3c1c84
<|MERGE_RESOLUTION|>--- conflicted
+++ resolved
@@ -387,7 +387,6 @@
         raise ValueError(f"An error occurred when trying to evaluate if condition '{statement}'") from None
 
 
-<<<<<<< HEAD
 def safe_str_transform(value, func, warnings={}, **kwargs):
     """
     Function to apply a string transformation.
@@ -405,7 +404,9 @@
             _logging.warning(warnings['invalid_data']['message'])
             warnings["invalid_data"]['logged'] = True
         return value
-=======
+
+
+        
 class LazyLoader:
     """
     Use to lazy load optional dependencies
@@ -427,5 +428,4 @@
                     f"Optional dependency '{self.module_name}' is required for this feature. "
                     f"Please install it with: pip install {self.module_name}"
                 ) from e
-        return getattr(self._module, item)
->>>>>>> ac3c1c84
+        return getattr(self._module, item)