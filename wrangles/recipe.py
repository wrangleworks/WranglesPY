--- conflicted
+++ resolved
@@ -33,7 +33,6 @@
     variables: dict,
     ignore_unknown_variables: bool = False
 ) -> _typing.Any:
-<<<<<<< HEAD
     """
     Replace templated values of the format ${} within a recipe.
     This function can be called recursively to iterate through an arbitrary number of levels within the main object
@@ -632,681 +631,6 @@
         else:
             # User hasn't provided anything - initialize empty dataframe
             df = _pandas.DataFrame()
-"""
-Create and execute Wrangling recipes
-"""
-import yaml as _yaml
-import json as _json
-import logging as _logging
-from typing import Union as _Union
-import types as _types
-import typing as _typing
-import os as _os
-import inspect as _inspect
-import re as _re
-import warnings as _warnings
-import pandas as _pandas
-import requests as _requests
-from . import recipe_wrangles as _recipe_wrangles
-from . import connectors as _connectors
-from .config import no_where_list
-from . import data as _data
-from types import ModuleType as _ModuleType
-from inspect import isfunction as _isfunction
-
-
-_logging.getLogger().setLevel(_logging.INFO)
-
-
-# Suppress pandas performance warnings
-# this appears in some instances during the recipe execution when generating new columns.
-# There does not appear to be low performance, despite the warning,
-# but will also investigate if there is a better long term solution
-_warnings.simplefilter(action='ignore', category=_pandas.errors.PerformanceWarning)
-
-
-def _replace_templated_values(recipe_object: _typing.Any, variables: dict) -> _typing.Any:
-=======
->>>>>>> 2323b751
-    """
-    Replace templated values of the format ${} within a recipe.
-    This function can be called recursively to iterate through an arbitrary number of levels within the main object
-    
-    :param recipe_object: Recipe object that may contain values to replace
-    :param variables: List of variables that contain any templated values to update
-    :param ignore_unknown_variables: Do not raise an error for unrecognized variables from this point \
-        down the stack. e.g. for matrix which uses runtime variables.
-    :return: Updated Recipe object with variables replaced by their corresponding values
-    """
-    if isinstance(recipe_object, list):
-        # Iterate over all of the elements in a list recursively
-        new_recipe_object = [
-            _replace_templated_values(element, variables, ignore_unknown_variables)
-            for element in recipe_object
-        ]
-            
-    elif isinstance(recipe_object, dict):
-        # Iterate over all of the keys and value in a dictionary recursively
-        new_recipe_object = {
-            _replace_templated_values(
-                key,
-                variables,
-                any([ignore_unknown_variables, key in ["matrix"]])
-            )
-            : 
-            _replace_templated_values(
-                val,
-                variables,
-                any([ignore_unknown_variables, key in ["matrix"]])
-            )
-            for key, val in recipe_object.items()
-        }
-
-    elif isinstance(recipe_object, str):
-        # Search string for one or more variables to replace
-        new_recipe_object = recipe_object
-
-        # Pattern matching ${<something here>}
-        variable_pattern = _re.compile(r"\$\{[^\}]+\}")
-
-        # Whole string is a variable
-        if variable_pattern.fullmatch(new_recipe_object):
-            try:
-                replacement_value = variables[new_recipe_object[2:-1]]
-            except:
-                if ignore_unknown_variables:
-                    return new_recipe_object
-                else:
-                    raise ValueError(f"Variable {new_recipe_object} was not found.")
-
-            # Test if replacement is JSON
-            if (isinstance(replacement_value, str)
-                and replacement_value[0] in ['{', '[']
-                and replacement_value[-1] in ['}', ']']
-            ):
-                try:
-                    replacement_value = _json.loads(replacement_value)
-                except:
-                    # Replacement wasn't JSON
-                    pass
-
-            # Test if replacement is YAML
-            if (isinstance(replacement_value, str) 
-                and ':' in replacement_value 
-                and '\n' in replacement_value
-            ):
-                try:
-                    replacement_value = _yaml.safe_load(replacement_value)
-                except:
-                    # Replacement wasn't YAML
-                    pass
-
-            new_recipe_object = _replace_templated_values(
-                replacement_value,
-                variables,
-                ignore_unknown_variables
-            )
-
-        # Variable is found within the string e.g. file-${number}.csv
-        # Since this is within a string, the type is forced to also be a string
-        elif variable_pattern.search(new_recipe_object):
-            for var in variable_pattern.findall(new_recipe_object):
-                try:
-                    replacement_value = variables[var[2:-1]]
-                except:
-                    if ignore_unknown_variables:
-                        replacement_value = var
-                    else:
-                        raise ValueError(f"Variable {var} was not found.")
-
-                new_recipe_object = new_recipe_object.replace(var, str(replacement_value))
-
-    # Otherwise, just return unchanged    
-    else:
-        new_recipe_object = recipe_object
-
-    return new_recipe_object
-
-
-def _read_recipe(recipe: str):
-    """
-    Read recipe from various methods (website or gist, file path, model id or string)
-
-    :param recipe: YAML recipe or name of a YAML file to be parsed
-
-    :return: YAML Recipe as a string
-    """
-    _logging.info(": Reading Recipe ::")
-    
-    if not isinstance(recipe, str):
-        try:
-            # If user passes in a pre-parsed recipe, convert back to YAML
-            recipe = _yaml.dump(recipe)
-        except:
-            raise ValueError('Recipe passed in as an invalid type')
-
-    # If the recipe to read is from "https://" or "http://"
-    if 'https://' == recipe[:8] or 'http://' == recipe[:7]:
-        response = _requests.get(recipe)
-        if str(response.status_code)[0] != '2':
-            raise ValueError(f'Error getting recipe from url: {response.url}\nReason: {response.reason}-{response.status_code}')
-        recipe_string = response.text
-
-    # If recipe is a single line, it's probably a file path
-    elif "\n" in recipe:
-        recipe_string = recipe
-    # If recipe matches xxxxxxxx-xxxx-xxxx, it's probably a model
-    elif _re.search(r"[a-z0-9]{8}-[a-z0-9]{4}-[a-z0-9]{4}", recipe):
-        model = _data.model_content(recipe)
-        recipe_string = model['recipe']
-    # Otherwise it's a recipe
-    else:
-        with open(recipe, "r", encoding='utf-8') as f:
-            recipe_string = f.read()
-
-    return recipe_string
-
-def _load_functions(recipe: str, functions):
-    """
-    Loads functions when recipe is passed as a model id, passes functions through otherwise
-
-    :param recipe: YAML recipe, name of a YAML file to be parsed or recipe model id
-    :param functions: (Optional) A function or list of functions that can be called as part of the recipe. Functions can be referenced as custom.function_name
-
-    :return: functions read from model id or passed through 
-    """
-    _logging.info(": Loading Functions ::")
-
-    # Check that functions is an empty list and recipe is being passed as a model_id
-    if functions == [] and _re.search(r"[a-z0-9]{8}-[a-z0-9]{4}-[a-z0-9]{4}", recipe):
-        # Read functions from model_id
-        functions = _data.model_content(recipe)['functions']
-        if functions != '':
-            custom_module = _ModuleType('custom_module')
-            exec(functions, custom_module.__dict__)
-            functions = [getattr(custom_module, method) for method in dir(custom_module) if not method.startswith('_')]
-            # getting only the functions
-            functions = [x for x in functions if _isfunction(x)]
-        else:
-            functions = []
-
-    return functions
-    
-def _interpret_recipe(recipe_string: str, variables: dict = {}) -> dict:
-    """
-    Load yaml recipe file + replace any placeholder variables
-
-    :param recipe: YAML recipe or name of a YAML file to be parsed
-    :param variables: (Optional) dictionary of custom variables to override placeholders in the YAML file
-
-    :return: YAML Recipe converted to a dictionary
-    """
-    # Also add environment variables to list of placeholder variables
-    # Q: Should we exclude some?
-    for env_key, env_val in _os.environ.items():
-        if env_key not in variables.keys():
-            variables[env_key] = env_val
-
-    recipe_object = _yaml.safe_load(recipe_string)
-    
-    # Check if there are any templated valued to update
-    recipe_object = _replace_templated_values(recipe_object, variables)
-
-    return recipe_object
-
-def _run_actions(recipe: _Union[dict, list], functions: dict = {}, error: Exception = None) -> None:
-    # If user has entered a dictionary, convert to list
-    if isinstance(recipe, dict):
-        recipe = [recipe]
-
-    for action in recipe:
-        for action_type, params in action.items():
-            if action_type.split('.')[0] == 'custom':
-                # Get custom function
-                custom_function = functions[action_type[7:]]
-
-                # Check if error is one of the user's function arguments
-                if 'error' in _inspect.getfullargspec(custom_function).args:
-                    params['error'] = error
-
-                # Execute a user's custom function
-                custom_function(**params)
-            else:
-                # Get run function of requested connector and pass user defined params
-                obj = _connectors
-                for element in action_type.split('.'):
-                    obj = getattr(obj, element)
-
-                if action_type == 'recipe':
-                    params['functions'] = functions
-
-                getattr(obj, 'run')(**params)
-
-
-def _read_data_sources(recipe: _Union[dict, list], functions: dict = {}) -> _pandas.DataFrame:
-    """
-    Import data from requested datasources as defined by the recipe
-
-    :param recipe: Read section of a recipe
-    :param functions: (Optional) A dictionary of named custom functions passed in by the user
-    :return: Dataframe of imported data
-    """
-    # Allow blended imports
-    if list(recipe)[0] in ['join', 'concatenate', 'union']:
-        dfs = []
-        for source in recipe[list(recipe)[0]]['sources']:
-            dfs.append(_read_data_sources(source, functions))
-        
-        recipe_temp = recipe[list(recipe)[0]]
-        recipe_temp.pop('sources')
-
-        if list(recipe)[0] == 'join':
-            df = _pandas.merge(dfs[0], dfs[1], **recipe['join'])
-        elif list(recipe)[0] == 'union':
-            df = _pandas.concat(dfs, **recipe['union'])
-        elif list(recipe)[0] == 'concatenate':
-            recipe['concatenate']['axis'] = 1
-            df = _pandas.concat(dfs, **recipe['concatenate'])
-
-    elif list(recipe)[0].split('.')[0] == 'custom':
-        # Execute a user's custom function
-        read_name = list(recipe)[0]
-        params = recipe[read_name]
-        df = functions[read_name[7:]](**params)
-        if not isinstance(df, _pandas.DataFrame):
-            raise RuntimeError(f"Function {read_name} did not return a dataframe")
-    else:
-        # Single source import
-        import_type = list(recipe)[0]
-        params = recipe[import_type]
-
-        # Get read function of requested connector and pass user defined params
-        obj = _connectors
-        for element in import_type.split('.'):
-            obj = getattr(obj, element)
-
-        if import_type == 'recipe':
-            params['functions'] = functions
-
-        df = getattr(obj, 'read')(**params)
-    
-    return df
-
-   
-def _wildcard_expansion(all_columns: list, selected_columns: _Union[str, list]) -> list:
-    """
-    Finds matching columns for wildcards or regex from all available columns
-    
-    :param all_columns: List of all available columns in the dataframe
-    :param selected_columns: List or string with selected columns. May contain wildcards (*) or regex.
-    """
-    if not isinstance(selected_columns, list): selected_columns = [selected_columns]
-
-    # Convert wildcards to regex pattern
-    for i in range(len(selected_columns)):
-        # If column contains * without escape
-        if _re.search(r'[^\\]?\*', selected_columns[i]) and not selected_columns[i].lower().startswith('regex:'):
-            selected_columns[i] = 'regex:' + _re.sub(r'(?<!\\)\*', r'(.*)', selected_columns[i])
-
-    # Using a dict to preserve insert order.
-    # Order is preserved for Dictionaries from Python 3.7+
-    result_columns = {}
-
-    # Identify any matching columns using regex within the list
-    for column in selected_columns:
-        if column.lower().startswith('regex:'):
-            result_columns.update(dict.fromkeys(list(filter(_re.compile(column[6:].strip()).fullmatch, all_columns)))) # Read Note below
-        else:
-            if column in all_columns:
-                result_columns[column] = None
-            else:
-                raise KeyError(f'Column {column} does not exist')
-    
-    # Return, preserving original order
-    return list(result_columns.keys())
-
-
-def _execute_wrangles(df, wrangles_list, functions: dict = {}) -> _pandas.DataFrame:
-    """
-    Execute a list of Wrangles on a dataframe
-
-    :param df: Dateframe that the Wrangles will be run against
-    :param wrangles_list: List of Wrangles + their definitions to be executed
-    :param functions: (Optional) A dictionary of named custom functions passed in by the user
-    :return: Pandas Dataframe of the Wrangled data
-    """
-    for step in wrangles_list:
-        for wrangle, params in step.items():
-            if params is None: params = {}
-            _logging.info(f": Wrangling :: {wrangle} :: {params.get('input', 'None')} >> {params.get('output', 'Dynamic')}")
-
-            original_params = params.copy()
-            if 'where' in params.keys() and wrangle not in no_where_list:
-                df_original = df.copy()
-                
-                # Save original index, filter data, then restore index
-                df['original_index_ikdejsrvjazl'] = df.index
-                df = _filter_dataframe(
-                    df,
-                    where = params.pop('where'),
-                    where_params= params.pop('where_params', None)
-                )
-                df = df.set_index(df['original_index_ikdejsrvjazl'])
-                df = df.drop('original_index_ikdejsrvjazl', axis = 1)
-                df.index.names = [None]
-
-            if wrangle.split('.')[0] == 'pandas':
-                # Execute a pandas method
-                # TODO: disallow any hidden methods
-                # TODO: remove parameters, allow selecting in/out columns
-                try:
-                    df[params['output']] = getattr(df[params['input']], wrangle.split('.')[1])(**params.get('parameters', {}))
-                except:
-                    df = getattr(df, wrangle.split('.')[1])(**params.get('parameters', {}))
-
-            elif wrangle.split('.')[0] == 'custom':
-                # Execute a user's custom function
-                try:
-                    custom_function = functions[wrangle[7:]]
-                except:
-                    raise ValueError(f'Custom Wrangle function: "{wrangle}" not found')
-
-                # Get user's function arguments
-                fn_argspec = _inspect.getfullargspec(custom_function)
-
-                # Check for function_args and df
-                if 'df' in fn_argspec.args:
-                    # If user's first argument is df, pass them the whole dataframe
-                    df = custom_function(df=df, **params)
-                    if not isinstance(df, _pandas.DataFrame):
-                        raise RuntimeError(f"Function {wrangle} did not return a dataframe")
-
-                # Dealing with no function_args
-                else:
-                    # Use a temp copy of dataframe as not to affect original
-                    df_temp = df
-
-                    # If user specifies an input, reduce dataframe down as required
-                    if 'input' in params:
-                        df_temp = df_temp[
-                            _wildcard_expansion(
-                                all_columns=df.columns.tolist(),
-                                selected_columns=params['input']
-                            )
-                        ]
-
-                    # If the user hasn't explicitly requested input or output
-                    # then remove them so they will not be included in kwargs
-                    params_temp = params.copy()
-                    for special_parameter in ['input', 'output']:
-                        if special_parameter in params_temp and special_parameter not in fn_argspec.args:
-                            params_temp.pop(special_parameter)
-
-                    # If the user's custom function does not have kwargs available
-                    # then we need to remove any unmatched function arguments
-                    # from the parameters or the columns
-                    if not fn_argspec.varkw:
-                        params_temp2 = params_temp.copy()
-                        for param in params_temp2.keys():
-                            if param not in fn_argspec.args:
-                                params_temp.pop(param)
-
-                        cols = df_temp.columns.to_list()
-                        cols_renamed = [col.replace(' ', '_') for col in cols]
-
-                        # Create a dictionary of columns with spaces and their replacement
-                        # with an underscore. Used in df_temp.rename
-                        colDict = {
-                            col: col.replace(' ', '_') for col in cols
-                            if (' ' in col and col.replace(' ', '_') in fn_argspec.args)
-                        }
-
-                        df_temp.rename(columns=colDict, inplace=True)
-                        cols_renamed = [col for col in cols_renamed if col in fn_argspec.args]
-
-                        # Ensure we don't remove all columns
-                        # if user hasn't specified any
-                        if cols_renamed:
-                            df_temp = df_temp[cols_renamed]
-                    
-                    # If user specifies multiple outputs, expand any list output
-                    # across the columns else return as a single column
-                    if isinstance(params['output'], list) and len(params['output']) > 1:
-                        result_type = 'expand'
-                    else:
-                        result_type = 'reduce'
-
-                    # {**x, **params_temp} deals with columns in 
-                    # function args and **params_temp without columns
-                    # There may be no columns in the case that the user
-                    # does not specify any columns in their function parameters
-                    try:
-                        df[params['output']] = df_temp.apply(
-                            lambda x: custom_function(**{**x, **params_temp}),
-                            axis=1,
-                            result_type=result_type
-                        )
-                    except:
-                        df[params['output']] = df_temp.apply(
-                            lambda _: custom_function(**params_temp),
-                            axis=1,
-                            result_type=result_type
-                        )
-
-            else:
-                # Blacklist of Wrangles not to allow wildcards for
-                if wrangle not in ['math', 'maths', 'merge.key_value_pairs', 'split.text', 'split.list', 'split.dictionary', 'select.element'] and 'input' in params:
-                    # Expand out any wildcards or regex in column names
-                    params['input'] = _wildcard_expansion(all_columns=df.columns.tolist(), selected_columns=params['input'])
-                        
-                # Get the requested function from the recipe_wrangles module
-                obj = _recipe_wrangles
-                for element in wrangle.split('.'):
-                    obj = getattr(obj, element)
-
-                if wrangle == 'recipe':
-                    params['functions'] = functions
-
-                df = obj(df, **params)
-
-            # If the user specified a where, we need to merge this back to the original dataframe
-            if 'where' in original_params and wrangle not in no_where_list:
-                if 'output' in params.keys():
-                    # Wrangle explictly defined the output
-                    output_columns = (
-                        params['output']
-                        if isinstance(params['output'], list)
-                        else [params['output']]
-                    )
-                    df = _pandas.merge(
-                        df_original,
-                        df[output_columns],
-                        left_index=True,
-                        right_index=True,
-                        how='left',
-                        suffixes=('_x',None)
-                    )
-                    for output_col in output_columns:
-                        if output_col + '_x' in df.columns:
-                            df = _recipe_wrangles.merge.coalesce(
-                                df,
-                                [output_col, output_col+'_x'],
-                                output_col
-                            )
-                            df.drop([output_col+'_x'], axis = 1, inplace=True)
-                elif list(df.columns) == list(df_original.columns) and 'input' in list(params.keys()):
-                    # Wrangle overwrote the input
-                    output_columns = params['input']
-                    df = _pandas.merge(
-                        df_original,
-                        df[output_columns],
-                        left_index=True,
-                        right_index=True,
-                        how='left',
-                        suffixes=('_x',None)
-                    )
-                    for input_col in params['input']:
-                        if input_col + '_x' in df.columns:
-                            df = _recipe_wrangles.merge.coalesce(
-                                df,
-                                [input_col, input_col+'_x'],
-                                input_col
-                            )
-                            df.drop([input_col+'_x'], axis = 1, inplace=True)
-                elif list(df.columns) != list(df_original.columns):
-                    # Wrangle added columns
-                    output_columns = [col for col in list(df.columns) if col not in list(df_original.columns)]
-                    df = _pandas.merge(
-                        df_original,
-                        df[output_columns],
-                        left_index=True,
-                        right_index=True,
-                        how='left'
-                    )
-
-            # Clean up NaN's
-            df.fillna('', inplace = True)
-            # Run a second pass of df.fillna() in order to fill NaT's (not picked up before) with zeros
-            # Could also use _pandas.api.types.is_datetime64_any_dtype(df) as a check
-            df.fillna('0', inplace = True)
-
-    return df
-
-
-def _filter_dataframe(
-    df: _pandas.DataFrame,
-    columns: list = None,
-    not_columns: list = None,
-    where: str = None,
-    where_params: _Union[list, dict] = None, 
-    **_
-) -> _pandas.DataFrame:
-    """
-    Filter a DataFrame
-
-    :param df: Input DataFrame
-    :param columns: List of columns to include
-    :param not_columns: List of columns to exclude
-    :param where: SQL where criteria to filter based on
-    :param params: List of parameters to pass to execute method. The syntax used to pass parameters is database driver dependent.
-    """
-    if where:
-        df = _recipe_wrangles.sql(
-            df,
-            f"""
-            SELECT *
-            FROM df
-            WHERE {where};
-            """,
-            where_params
-        )
-
-    # Reduce to user chosen columns
-    if columns:
-        columns = _wildcard_expansion(df.columns.tolist(), columns)
-        df = df[columns]
-
-    # Remove any columns specified by the user
-    if not_columns:
-        not_columns = _wildcard_expansion(df.columns.tolist(), not_columns)
-        # List comprehension is used below to preserve order of columns 
-        remaining_columns = [column for column in list(df.columns) if column not in not_columns]
-        df = df[remaining_columns]
-
-    return df
-
-
-def _write_data(df: _pandas.DataFrame, recipe: dict, functions: dict = {}) -> _pandas.DataFrame:
-    """
-    Export data to the requested targets as defined by the recipe
-
-    :param df: Dataframe to be exported
-    :param recipe: write section of a recipe
-    :param functions: (Optional) A dictionary of named custom functions passed in by the user
-    :return: Dataframe, a subset if the 'dataframe' write type is set with specific columns
-    """
-    # Initialize returned df as df to start
-    df_return = df
-
-    # If user has entered a dictionary, convert to list
-    if isinstance(recipe, dict):
-        recipe = [recipe]
-
-    # Loop through all exports, get type and execute appropriate export
-    for export in recipe:
-        for export_type, params in export.items():
-            # Filter the dataframe as requested before passing
-            # to the desired write function
-            df_temp = _filter_dataframe(df, **params)
-            for key in ['columns', 'not_columns', 'where', 'where_params']:
-                if key in params:
-                    params.pop(key)
-
-            if export_type == 'dataframe':
-                # Define the dataframe that is returned
-                df_return = df_temp
-            
-            # Execute a user's custom function
-            elif export_type.split('.')[0] == 'custom':
-                functions[export_type[7:]](df_temp, **params)
-
-            else:
-                # Get write function of requested connector and pass dataframe and user defined params
-                obj = _connectors
-                for element in export_type.split('.'):
-                    obj = getattr(obj, element)
-                
-                if export_type in ['recipe', 'matrix']:
-                    params['functions'] = functions
-                
-                getattr(obj, 'write')(df_temp, **params)
-
-    return df_return
-
-
-def run(recipe: str, variables: dict = {}, dataframe: _pandas.DataFrame = None, functions: _Union[_types.FunctionType, list, dict] = []) -> _pandas.DataFrame:
-    """
-    Execute a Wrangles Recipe. Recipes are written in YAML and allow a set of steps to be run in an automated sequence. Read, wrangle, then write your data.
-
-    >>> wrangles.recipe.run('recipe.wrgl.yml')
-    
-    :param recipe: YAML recipe or path to a YAML file containing the recipe
-    :param variables: (Optional) A dictionary of custom variables to override placeholders in the recipe. Variables can be indicated as ${MY_VARIABLE}. Variables can also be overwritten by Environment Variables.
-    :param dataframe: (Optional) Pass in a pandas dataframe, instead of defining a read section within the YAML
-    :param functions: (Optional) A function or list of functions that can be called as part of the recipe. Functions can be referenced as custom.function_name
-
-    :return: The result dataframe. The dataframe can be defined using write: - dataframe in the recipe.
-    """
-    # Load recipe and functions
-    recipe_string = _read_recipe(recipe)
-    functions = _load_functions(recipe, functions)
-    recipe = _interpret_recipe(recipe_string, variables)
-
-    try:
-        # Format custom functions
-        # If user has passed in a single function, convert to a list
-        if callable(functions): functions = [functions]
-        # Convert custom functions from a list to a dict using the name as a key
-        if isinstance(functions, list):
-            functions = {custom_function.__name__: custom_function for custom_function in functions}
-
-        # Run any actions required before the main recipe runs
-        if 'on_start' in recipe.get('run', {}).keys():
-            _run_actions(recipe['run']['on_start'], functions)
-
-        # Get requested data
-        if 'read' in recipe.keys():
-            # Execute requested data imports
-            if isinstance(recipe['read'], list):
-                df = _read_data_sources(recipe['read'][0], functions)
-            else:
-                df = _read_data_sources(recipe['read'], functions)
-        elif dataframe is not None:
-            # User has passed in a pre-created dataframe
-            df = dataframe
-        else:
-            # User hasn't provided anything - initialize empty dataframe
-            df = _pandas.DataFrame()
 
         # Execute any Wrangles required (allow single or plural)
         if 'wrangles' in recipe.keys():
@@ -1332,30 +656,4 @@
         except:
             pass
 
-        raise
-
-        # Execute any Wrangles required (allow single or plural)
-        if 'wrangles' in recipe.keys():
-            df = _execute_wrangles(df, recipe['wrangles'], functions)
-        elif 'wrangle' in recipe.keys():
-            df = _execute_wrangles(df, recipe['wrangle'], functions)
-
-        # Execute requested data exports
-        if 'write' in recipe.keys():
-            df = _write_data(df, recipe['write'], functions)
-
-        # Run any actions required after the main recipe finishes
-        if 'on_success' in recipe.get('run', {}).keys():
-            _run_actions(recipe['run']['on_success'], functions)
-
-        return df
-
-    except Exception as e:
-        try:
-            # Run any actions requested if the recipe fails
-            if 'on_failure' in recipe.get('run', {}).keys():
-                _run_actions(recipe['run']['on_failure'], functions, e)
-        except:
-            pass
-
         raise