--- conflicted
+++ resolved
@@ -105,10 +105,6 @@
         new_recipe_object = recipe_object
 
     return new_recipe_object
-<<<<<<< HEAD
-        
-=======
->>>>>>> 708c471a
 
 
 def _load_recipe(recipe: str, variables: dict = {}) -> dict:
