--- conflicted
+++ resolved
@@ -661,7 +661,6 @@
     return df_return
 
 
-<<<<<<< HEAD
 def _run_thread(
     recipe: str,
     variables: dict = {},
@@ -725,18 +724,12 @@
     return df
 
 
-=======
->>>>>>> e83a8f05
 def run(
     recipe: str,
     variables: dict = {},
     dataframe: _pandas.DataFrame = None,
-<<<<<<< HEAD
     functions: _Union[_types.FunctionType, list, dict] = [],
     timeout: float = None
-=======
-    functions: _Union[_types.FunctionType, list, dict, str] = None
->>>>>>> e83a8f05
 ) -> _pandas.DataFrame:
     """
     Execute a Wrangles Recipe. Recipes are written in YAML and allow 
@@ -746,68 +739,20 @@
     >>> wrangles.recipe.run('recipe.wrgl.yml')
     
     :param recipe: YAML recipe or path to a YAML file containing the recipe
-<<<<<<< HEAD
     :param variables: (Optional) A dictionary of custom variables to override placeholders in the recipe. Variables can be indicated as ${MY_VARIABLE}. Variables can also be overwritten by Environment Variables.
     :param dataframe: (Optional) Pass in a pandas dataframe, instead of defining a read section within the YAML
     :param functions: (Optional) A function or list of functions that can be called as part of the recipe. Functions can be referenced as custom.function_name
     :param timeout: (Optional) Set a timeout for the recipe in seconds. If not provided, the time is unlimited.
 
-    :return: The result dataframe. The dataframe can be defined using write: - dataframe in the recipe.
-    """
-    # Parse recipe
-=======
-    :param variables: (Optional) A dictionary of custom variables to \
-        override placeholders in the recipe. Variables can be indicated \
-        as ${MY_VARIABLE}. Variables can also be overwritten by Environment Variables.
-    :param dataframe: (Optional) Pass in a pandas dataframe, instead of defining \
-        a read section within the YAML
-    :param functions: (Optional) A function, list of functions or file path \
-        that can be called as part of the recipe. Functions can be referenced \
-        as custom.function_name
-
     :return: The result dataframe. The dataframe can be defined using \
         write: - dataframe in the recipe.
     """
-    # Parse recipe and custom functions from the various
-    # supported sources such as files, url, model id
->>>>>>> e83a8f05
+    # Parse recipe
     recipe, functions = _load_recipe(
         recipe,
         variables,
         functions or {}
     )
-<<<<<<< HEAD
-=======
-
-    try:
-        # Run any actions required before the main recipe runs
-        if 'on_start' in recipe.get('run', {}).keys():
-            _run_actions(recipe['run']['on_start'], functions)
-
-        # Get requested data
-        if 'read' in recipe.keys():
-            # Execute requested data imports
-            if isinstance(recipe['read'], list):
-                df = _read_data_sources(recipe['read'][0], functions)
-            else:
-                df = _read_data_sources(recipe['read'], functions)
-        elif dataframe is not None:
-            # User has passed in a pre-created dataframe
-            df = dataframe
-        else:
-            # User hasn't provided anything - initialize empty dataframe
-            df = _pandas.DataFrame()
-
-        # Execute any Wrangles required (allow single or plural)
-        if 'wrangles' in recipe.keys():
-            df = _execute_wrangles(df, recipe['wrangles'], functions)
-        elif 'wrangle' in recipe.keys():
-            df = _execute_wrangles(df, recipe['wrangle'], functions)
-
-        # Execute requested data exports
-        if 'write' in recipe.keys():
-            df = _write_data(df, recipe['write'], functions)
->>>>>>> e83a8f05
 
     with _futures.ThreadPoolExecutor(max_workers=1) as executor:
         try:
