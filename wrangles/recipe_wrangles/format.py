"""
Functions to re-format data
"""
import pandas as _pd
from .. import format as _format


def price_breaks(df: _pd.DataFrame, input: list, categoryLabel: str, valueLabel: str) -> _pd.DataFrame: # pragma: no cover
    """
    Rearrange price breaks
    """
    df = _pd.concat([df, _format.price_breaks(df[input], categoryLabel, valueLabel)], axis=1)
    return df


def remove_duplicates(df: _pd.DataFrame, input: str, output: str = None) -> _pd.DataFrame:
    """
    type: object
    description: Remove duplicates from a list. Preserves input order.
    additionalProperties: false
    required:
      - input
    properties:
      input:
        type: string
        description: Name of the input column
      output:
        type: string
        description: Name of the output column
    """
    # If user hasn't provided an output, overwrite input
    if output is None: output = input

    # If the input is a string
    if isinstance(input, str) and isinstance(output, str):
        df[output] = _format.remove_duplicates(df[input].values.tolist())
    
    # If the input is multiple columns (a list)
    elif isinstance(input, list) and isinstance(output, list):
        for in_col, out_col in zip(input, output):
            df[out_col] =  _format.remove_duplicates(df[in_col].values.tolist())

    # If the input and output are not the same type
    elif type(input) != type(output):
        raise ValueError('If providing a list of inputs/outputs, a corresponding list of inputs/outputs must also be provided.')

    return df


def trim(df: _pd.DataFrame, input: str, output: str = None) -> _pd.DataFrame:
    """
    type: object
    description: Remove excess whitespace at the start and end of text.
    additionalProperties: false
    required:
      - input
    properties:
      input:
        type:
          - array
          - string
        description: Name of the input column
      output:
        type:
          - array
          - string
        description: Name of the output column
    """
    if output is None: output = input

    # If a string provided, convert to list
    if isinstance(output, str): output = [output]

    # Loop through and create uuid for all requested columns
    for input_column, output_column in zip(input, output):
        df[output_column] = df[input_column].str.strip()

    return df
    

def prefix(df: _pd.DataFrame, input: str, value: str, output: str = None) -> _pd.DataFrame:
    """
    type: object
        description: Add a prefix to a column
        additionalProperties: false
        required:
        - input
        - value
        properties:
        input:
            type:
            - string
            description: Name of the input column
        value:
            type:
            - string
            description: Prefix value to add
        output:
            type:
            - string
            description: (Optional) Name of the output column
    """
    # If the output is not specified
    if output is None: output = input

    # If the input is a string
    if isinstance(input, str) and isinstance(output, str):  
        df[output] = value + df[input].astype(str)
    
    # If the input is multiple columns (a list)
    elif isinstance(input, list) and isinstance(output, list):
        for in_col, out_col in zip(input, output):
            df[out_col] = value + df[in_col].astype(str)
    
    # If the input and output are not the same type
    elif type(input) != type(output):
        raise ValueError('If providing a list of inputs/outputs, a corresponding list of inputs/outputs must also be provided.')

    return df
  
def suffix(df: _pd.DataFrame, input: str, value: str, output: str = None) -> _pd.DataFrame:
    """
    type: object
    description: Add a suffix to a column
    additionalProperties: false
    required:
        - input
        - value
    properties:
        input:
          type: string
          description: Name of the input column
        value:
          type: string
          description: Suffix value to add
        output:
          type: string
          description: (Optional) Name of the output column
    """
    # If the output is not specified
    if output is None: output = input

    # If the input is a string
    if isinstance(input, str) and isinstance(output, str):
        df[output] = df[input].astype(str) + value

    # If the input is multiple columns (a list)
    elif isinstance(input, list) and isinstance(output, list):
        for in_col, out_col in zip(input, output):
            df[out_col] = df[in_col].astype(str) + value

    # If the input and output are not the same type
    elif type(input) != type(output):
        raise ValueError('If providing a list of inputs/outputs, a corresponding list of inputs/outputs must also be provided.')
  
<<<<<<< HEAD
    return df
=======
  return df
  
def date_format(df: _pd.DataFrame, input: str, format: str, output: str = None) -> _pd.DataFrame:
    """
    type: object
    description: Format a date
    additionalProperties: false
    required:
      - input
      - format
    properties:
      input:
        type:
          - string
        description: Name of the input column
      output:
        type:
          - string
        description: Name of the output column
      format:
        type:
          - string
        description: String pattern to format date
    """
    # If output is not specified, overwrite input columns in place
    if output is None: output = input
    
    # convert the column to timestamp type and format date
    df[output] = _pd.to_datetime(df[input]).dt.strftime(format)
    
    return df
  
  
>>>>>>> 5296d2ca
<|MERGE_RESOLUTION|>--- conflicted
+++ resolved
@@ -153,10 +153,7 @@
     elif type(input) != type(output):
         raise ValueError('If providing a list of inputs/outputs, a corresponding list of inputs/outputs must also be provided.')
   
-<<<<<<< HEAD
     return df
-=======
-  return df
   
 def date_format(df: _pd.DataFrame, input: str, format: str, output: str = None) -> _pd.DataFrame:
     """
@@ -188,5 +185,4 @@
     
     return df
   
-  
->>>>>>> 5296d2ca
+  