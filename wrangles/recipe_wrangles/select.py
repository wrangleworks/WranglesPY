"""
Functions to select data from within columns
"""

from typing import Union as _Union
import types as _types
import re as _re
import json as _json
import pandas as _pd
from .. import select as _select
from ..utils import get_nested_function as _get_nested_function


def columns(df: _pd.DataFrame, input: _Union[str, int, list]) -> _pd.DataFrame:
    """
    type: object
    description: Select columns from the dataframe
    additionalProperties: false
    required:
      - input
    properties:
      input:
        type:
          - string
          - integer
          - array
        description: Name of the column(s) to select
    """
    if not isinstance(input, list):
        input = [input]

    # Missing column should be caught by _wildcard_expansion

    return df[input]


def dictionary_element(
    df: _pd.DataFrame,
    input: _Union[str, int, list],
    element: str,
    output: _Union[str, list] = None,
    default: any = "",
) -> _pd.DataFrame:
    """
    type: object
    description: Select one or more element of a dictionary.
    additionalProperties: false
    required:
      - input
      - element
    properties:
      input:
        type:
          - string
          - integer
          - array
        description: Name of the input column
      output:
        type:
          - string
          - array
        description: >-
          Name of the output column.
          If omitted, the input column will be replaced.
      element:
        type:
          - string
          - array
        description: |-
          The key or keys from the dictionary to select.
          If a single key is provided, the value will be returned
          If a lists of keys are selected,
          the result will be a new dictionary.
      default:
        type:
          - string
          - number
          - array
          - object
          - boolean
          - 'null'
        description: |-
          Set the default value to return if the specified element doesn't exist.
          If selecting multiple elements, a dict of defaults can be set.
    """
    if output is None:
        output = input

    # Ensure input and outputs are lists
    if not isinstance(input, list):
        input = [input]
    if not isinstance(output, list):
        output = [output]

    # Ensure input and output are equal lengths
    if len(input) != len(output):
        raise ValueError(
            "The list of inputs and outputs must be the same length for select.dictionary_element"
        )

    for in_col, out_col in zip(input, output):
        df[out_col] = _select.dict_element(
            df[in_col].tolist(), element, default=default
        )

    return df


def element(
    df: _pd.DataFrame,
    input: _Union[str, int, list],
    output: _Union[str, list] = None,
<<<<<<< HEAD
    default: any = None,
=======
    default: _Union[any, list] = None
>>>>>>> 1e7214bc
) -> _pd.DataFrame:
    """
    type: object
    description: >-
      Select elements of lists or dicts
      using python syntax like col[0]['key']
    additionalProperties: false
    required:
      - input
    properties:
      input:
        type:
          - string
          - integer
          - array
        description: >-
          Name of the input column and sub elements
          This permits by index for lists or dict
          and by key for dicts
          e.g. col[0]['key'] // [{"key":"val"}] -> "val"
      output:
        type:
          - string
          - array
        description: Name of the output column(s)
      default:
        type:
          - string
          - number
          - array
          - object
          - boolean
        description: Set the default value to return if the specified element doesn't exist.
        default: ""
    """

    def _extract_elements(input_string):
        # Find all occurrences of '[...]' using regex
        pattern = r"\[[^\]]*\]"
        matches = _re.findall(pattern, input_string)

        extracted_elements = []
        for match in matches:
            # Remove brackets and trim whitespace
            element = match.strip("[]")

            # Remove outer quotes if present
            if element.startswith("'") and element.endswith("'"):
                element = element[1:-1]
            elif element.startswith('"') and element.endswith('"'):
                element = element[1:-1]

            # Handle escaped quotes within the element
            element = element.replace("\\'", "'").replace('\\"', '"')

            extracted_elements.append(element)

        return extracted_elements

    if output is None:
        output = input

    # Ensure input and outputs are lists
    if not isinstance(input, list):
        input = [input]
    if not isinstance(output, list):
        output = [output]

    # Ensure input and output are equal lengths
    if len(input) != len(output):
<<<<<<< HEAD
        raise ValueError(
            "The list of inputs and outputs must be the same length for select.element"
        )
=======
        raise ValueError('The list of inputs and outputs must be the same length for select.element')
    
    # Handle default values - convert to list if needed  
    if default is None:  
        defaults = [None] * len(input)  
    elif isinstance(default, list):
        # Allow list of length 1 to be applied to all columns  
        if len(default) == 1:  
            defaults = [default[0]] * len(input)  
        elif len(default) != len(input):    
            raise ValueError('The list of default values must be the same length as input/output for select.element')    
        else:  
            defaults = default 
    else:  
        # Single default value - apply to all columns  
        defaults = [default] * len(input)
>>>>>>> 1e7214bc

    def _int_or_none(val):
        try:
            return int(val)
        except:
            if val:
                raise ValueError(f"{val} is not a valid index to slice on")
            else:
                return None
<<<<<<< HEAD

    for in_col, out_col in zip(input, output):
=======
    
    for in_col, out_col, default_val in zip(input, output, defaults):
>>>>>>> 1e7214bc
        # If user hasn't specified an output column
        # strip the elements from the input column
        if in_col == out_col:
            out_col = out_col.split("[")[0]

        # Get the sequence of elements
        elements = _extract_elements(in_col)
        in_col = in_col.split("[")[0]

        output = []
        for row in df[in_col].tolist():
            if isinstance(row, str) and (row.startswith("{") or row.startswith("[")):
                try:
                    row = _json.loads(row)
                except:
                    pass

            for element in elements:
                try:
                    if isinstance(row, (list, str)):
                        if ":" in element:
                            row = row[slice(*map(_int_or_none, element.split(":")))]
                        else:
                            row = row[int(element)]
                    elif isinstance(row, dict):
                        if element in row.keys():
                            row = row[element]
                        else:
                            if element.isdigit() and int(element) < len(row):
                                # Allow getting an element of a dict
                                # using the index of the key
                                row = row[list(row.keys())[int(element)]]
                            else:
                                if default_val is not None:
                                    row = default_val
                                    break
                                else:
                                    raise KeyError()
                    else:
                        if default_val is not None:
                            row = default_val
                            break
                        else:
                            raise KeyError()
                except:
                    if default_val is not None:
                        row = default_val
                        break
                    else:
                        raise KeyError(
                            f"Element {element} not found in {row}"
                        ) from None

            output.append(row)

        df[out_col] = output

    return df


def group_by(df, by=[], functions: _Union[_types.FunctionType, list] = [], **kwargs):
    """
    type: object
    description: Group and aggregate the data
    properties:
      by:
        type:
          - string
          - array
        description: List of the input columns to group on
      list:
        type:
          - string
          - array
        description: Group and return all values for these column(s) as a list
      first:
        type:
          - string
          - array
        description: The first value for these column(s)
      last:
        type:
          - string
          - array
        description: The last value for these column(s)
      min:
        type:
          - string
          - array
        description: The minimum value for these column(s)
      max:
        type:
          - string
          - array
        description: The maximum value for these column(s)
      mean:
        type:
          - string
          - array
        description: The mean (average) value for these column(s)
      median:
        type:
          - string
          - array
        description: The median value for these column(s)
      nunique:
        type:
          - string
          - array
        description: The count of unique values for these column(s)
      count:
        type:
          - string
          - array
        description: The count of values for these column(s)
      std:
        type:
          - string
          - array
        description: The standard deviation of values for these column(s)
      sum:
        type:
          - string
          - array
        description: The total of values for these column(s)
      any:
        type:
          - string
          - array
        description: Return true if any of the values for these column(s) are true
      all:
        type:
          - string
          - array
        description: Return true if all of the values for these column(s) are true
      p75:
        type:
          - string
          - array
        description: >-
          Get a percentile. Note, you can use any integer here
          for the corresponding percentile.
      custom.placeholder:
        type:
          - string
          - array
        description: >-
          Placeholder for custom functions. Replace 'placeholder' with the name of the function.
    """

    def percentile(n):
        def percentile_(x):
            return x.quantile(n)

        percentile_.__name__ = f"p{int(n*100)}"
        return percentile_

    # If by not specified, fake a column to allow it to be used
    if not by:
        df["absjdkbatgg"] = 1
        by = ["absjdkbatgg"]

    # Ensure by is a list
    if not isinstance(by, list):
        by = [by]

    # Invert kwargs to put column names as keys
    inverted_dict = {}
    for operation, columns in kwargs.items():
        # Interpret percentiles
        if operation[0].lower() == "p" and operation[1:].isnumeric():
            operation = percentile(int(operation[1:]) / 100)

        # Pass custom functions
        elif operation.startswith("custom."):
            operation = _get_nested_function(operation, None, functions)

        # Add option to group as a list
        elif operation == "list":
            operation = list

        if not isinstance(columns, list):
            columns = [columns]
        for column in columns:
            if column in inverted_dict:
                inverted_dict[column].append(operation)
            else:
                inverted_dict[column] = [operation]

<<<<<<< HEAD
    # If any of the columns to group by are also specified
    # as an aggregate column this causes problems.
    # Temporarily rename the column to avoid this.
    if set(by).intersection(set(inverted_dict.keys())):
        for i, val in enumerate(by):
            if val in inverted_dict.keys():
                df[val + ".grouped_asjkdbak"] = df[val]
                by[i] = val + ".grouped_asjkdbak"

    # Create group by object with by and aggregate columns
    df_grouped = df[by + list(inverted_dict.keys())].groupby(
        by=by, as_index=False, sort=False
    )

    # If agg columns then aggregate else return grouped
    if kwargs:
        df = df_grouped.agg(inverted_dict)
    else:
        df = df_grouped.count()

    # Remove faked column if it was needed
    if "absjdkbatgg" in df.columns:
        df = df.drop("absjdkbatgg", axis=1, level=0)

    # Flatting multilevel headings back to one
    df.columns = [
        ".".join(col).strip(".") if isinstance(col, tuple) else col
        for col in df.columns
    ]

    # Rename columns back to original names if altered
    df = df.rename(
        {
            col: col.replace(".grouped_asjkdbak", "")
            for col in df.columns
            if col.endswith(".grouped_asjkdbak")
        },
        axis=1,
    )

=======
     # Store original groupby column names for later restoration  
    original_by_columns = []  
    temp_by_columns = []  
      
    # If any of the columns to group by are also specified  
    # as an aggregate column this causes problems.  
    # Temporarily rename the column to avoid this.  
    if set(by).intersection(set(inverted_dict.keys())):  
        for i, val in enumerate(by):  
            if val in inverted_dict.keys():  
                original_by_columns.append(val)  
                temp_name = val + ".grouped_asjkdbak"  
                temp_by_columns.append(temp_name)  
                df[temp_name] = df[val]  
                by[i] = temp_name  
  
    # Create group by object with by and aggregate columns  
    df_grouped = df[by + list(inverted_dict.keys())].groupby(  
        by = by,  
        as_index=False,  
        sort=False  
    )  
  
    # If agg columns then aggregate else return grouped  
    if kwargs:  
        df = df_grouped.agg(inverted_dict)  
    else:  
        df = df_grouped.count()  
  
    # Remove faked column if it was needed  
    if 'absjdkbatgg' in df.columns:  
        df = df.drop('absjdkbatgg', axis=1, level=0)  
  
    # Flatting multilevel headings back to one  
    df.columns = [  
        '.'.join(col).strip('.')  
        if isinstance(col, tuple)  
        else col  
        for col in df.columns  
    ]  
  
    # Only rename groupby columns back to original names  
    # Preserve aggregation suffixes like .first, .last, etc.  
    if original_by_columns:  
        rename_mapping = {}  
        for orig_col, temp_col in zip(original_by_columns, temp_by_columns):  
            # Find columns that start with the temporary name  
            for col in df.columns:  
                if col.startswith(temp_col):  
                    # Replace only the temporary suffix, preserve aggregation suffixes  
                    new_col = col.replace(temp_col, orig_col, 1)  
                    rename_mapping[col] = new_col  
          
        df = df.rename(columns=rename_mapping)  
  
>>>>>>> 1e7214bc
    return df

def head(df: _pd.DataFrame, n: int) -> _pd.DataFrame:
    """
    type: object
    description: Return the first n rows
    required:
      - n
    properties:
      n:
        type: integer
        description: Number of rows to return
    """
    if not isinstance(n, int) or n <= 0:
        raise ValueError("n must be a positive integer")
    return df.head(n)


def highest_confidence(
    df: _pd.DataFrame, input: list, output: _Union[str, list]
) -> _pd.DataFrame:
    """
    type: object
    description: Select the option with the highest confidence from multiple columns. Inputs are expected to be of the form [<<value>>, <<confidence_score>>].
    additionalProperties: false
    required:
      - input
      - output
    properties:
      input:
        type: array
        description: List of the input columns to select from
      output:
        type:
          - array
          - string
        description: If two columns; the result and confidence. If one column; [result, confidence]
    """

    if isinstance(output, list) and len(output) == 1:
        output = output[0]
    elif isinstance(output, list) and len(output) > 2:
        raise ValueError(
            f"Invalid Output: If output is a list, it can only contain 2 columns. Recieved: {output}"
        )

    df[output] = _select.highest_confidence(df[input].values.tolist())

    return df


def left(
    df: _pd.DataFrame,
    input: _Union[str, int, list],
    length: int,
    output: _Union[str, list] = None,
) -> _pd.DataFrame:
    """
    type: object
    description: >-
      Return characters from the left of text.
      Strings shorter than the length defined will be unaffected.
    additionalProperties: false
    required:
      - input
      - length
    properties:
      input:
        type:
          - string
          - integer
          - array
        description: Name of the column(s) to edit
      output:
        type:
          - string
          - array
        description: Name of the output column(s)
      length:
        type: integer
        description: >-
          Number of characters to include from the left.
          If negative, this will remove the specified
          number of characters from the left.
          May not equal 0.
    """
    # If user hasn't provided an output, replace input
    if output is None:
        output = input

    if df.empty:
        df[output] = None
        return df

    # If a string provided, convert to list
    if isinstance(input, str):
        input = [input]
    if isinstance(output, str):
        output = [output]

    # Ensure input and output are equal lengths
    if len(input) != len(output):
        raise ValueError("The lists for input and output must be the same length.")

    # If length is a string like '1', convert to integer
    if isinstance(length, str) and length.isdigit():
        length = int(length)

    # Ensure length is an integer
    if not isinstance(length, int):
        raise TypeError("Length must be an integer")

    # Ensure length is not 0
    if length == 0:
        raise ValueError("Length may not equal 0")

    if length > 0:
        # Loop through and get characters from the left
        for input_column, output_column in zip(input, output):
            df[output_column] = df[input_column].str[:length]
    else:
        # Loop through and remove characters from the left
        for input_column, output_column in zip(input, output):
            df[output_column] = df[input_column].str[-1 * length :]

    return df


def length(
    df: _pd.DataFrame,
    input: _Union[str, int, list],
    output: _Union[str, list] = None,
):
    """
    type: object
    description: >-
      Calculate the lengths of data in a column.
      The length depends on the data type
      e.g. text will be the length of the text,
      lists will be the number of elements in the list.
    required:
      - input
    properties:
      input:
        type:
          - string
          - integer
          - array
        description: Name of the input column(s).
      output:
        type:
          - string
          - array
        description: Name of the output column(s).
    """
    if not output:
        output = input
    if not isinstance(output, list):
        output = [output]
    if not isinstance(input, list):
        input = [input]

    for input_col, output_col in zip(input, output):
        df[output_col] = [len(item) for item in df[input_col].values]

    return df


def list_element(
    df: _pd.DataFrame,
    input: _Union[str, int, list],
    output: _Union[str, list] = None,
    element: int = 0,
    default: any = "",
) -> _pd.DataFrame:
    """
    type: object
    description: Select a numbered element of a list (zero indexed).
    additionalProperties: false
    required:
      - input
      - element
    properties:
      input:
        type:
          - string
          - integer
          - array
        description: Name of the input column
      output:
        type:
          - string
          - array
        description: Name of the output column
      element:
        type: integer
        description: |-
          The numbered element of the list to select.
          Starts from zero.
          This may use python slicing syntax to select a subset of the list.
      default:
        type:
          - string
          - number
          - array
          - object
          - boolean
          - 'null'
        description: Set the default value to return if the specified element doesn't exist.
    """
    if output is None:
        output = input

    # Ensure input and outputs are lists
    if not isinstance(input, list):
        input = [input]
    if not isinstance(output, list):
        output = [output]

    # Ensure input and output are equal lengths
    if len(input) != len(output):
        raise ValueError(
            "The list of inputs and outputs must be the same length for select.list_element"
        )

    for in_col, out_col in zip(input, output):
        df[out_col] = _select.list_element(
            df[in_col].tolist(), element, default=default
        )

    return df


def right(
    df: _pd.DataFrame,
    input: _Union[str, int, list],
    length: int,
    output: _Union[str, list] = None,
) -> _pd.DataFrame:
    """
    type: object
    description: >-
      Return characters from the right of text.
      Strings shorter than the length defined will be unaffected.
    additionalProperties: false
    required:
      - input
      - length
    properties:
      input:
        type:
          - string
          - integer
          - array
        description: Name of the column(s) to edit
      output:
        type:
          - string
          - array
        description: Name of the output column(s)
      length:
        type: integer
        description: >-
          Number of characters to include from the right.
          If negative, this will remove the specified
          number of characters from the right.
          May not equal 0.
    """
    # If user hasn't provided an output, replace input
    if output is None:
        output = input

    if df.empty:
        df[output] = None
        return df

    # If a string provided, convert to list
    if isinstance(input, str):
        input = [input]
    if isinstance(output, str):
        output = [output]

    # Ensure input and output are equal lengths
    if len(input) != len(output):
        raise ValueError("The lists for input and output must be the same length.")

    # If length is a string like '1', convert to integer
    if isinstance(length, str) and length.isdigit():
        length = int(length)

    # Ensure length is an integer
    if not isinstance(length, int):
        raise TypeError("Length must be an integer")

    # Ensure length is not 0
    if length == 0:
        raise ValueError("Length may not equal 0")

    if length > 0:
        # Loop through and get characters from the right
        for input_column, output_column in zip(input, output):
            df[output_column] = df[input_column].str[-length:]
    else:
        # Loop through and remove characters from the right
        for input_column, output_column in zip(input, output):
            df[output_column] = df[input_column].str[:length]

    return df


def sample(df: _pd.DataFrame, rows: _Union[int, float], **kwargs) -> _pd.DataFrame:
    """
    type: object
    description: Return a random sample of the rows
    required:
      - rows
    properties:
      rows:
        type:
          - integer
          - number
        description: |-
          If a whole number, will select that number of rows.
          If a decimal between 0 and 1 will select that fraction
          of the rows e.g. 0.1 => 10% of rows will be returned
        exclusiveMinimum: 0
    """
    if not isinstance(rows, (int, float)):
        try:
            rows = float(rows)
        except:
            raise ValueError(
                "rows must be a positive integer or a decimal between 0 and 1"
            )

    if rows <= 0:
        raise ValueError("rows must be a positive integer or a decimal between 0 and 1")
    elif rows >= 1:
        if rows > len(df):
            return df.sample(n=len(df), ignore_index=True, **kwargs)
        else:
            return df.sample(n=int(rows), ignore_index=True, **kwargs)
    else:
        return df.sample(frac=rows, ignore_index=True, **kwargs)


def substring(
    df: _pd.DataFrame,
    input: _Union[str, int, list],
    start: int = None,
    length: int = None,
    output: _Union[str, list] = None,
) -> _pd.DataFrame:
    """
    type: object
    description: Return characters from the middle of text.
    additionalProperties: false
    required:
      - input
      - start
      - length
    properties:
      input:
        type:
          - string
          - integer
          - array
        description: Name of the column(s) to edit
      output:
        type:
          - string
          - array
        description: Name of the output column(s)
      start:
        type: integer
        description: |
          The position of the first character to select.
          If ommited will start from the beginning and length must
          be provided.
        minimum: 1
      length:
        type: integer
        description: |
          The length of the string to select. If ommited
          will select to the end of the string and start must be provided.
        minimum: 1
    """
    # If user hasn't provided an output, replace input
    if output is None:
        output = input

    if df.empty:
        df[output] = None
        return df

    # If a string provided, convert to list
    if isinstance(input, str):
        input = [input]
    if isinstance(output, str):
        output = [output]

    # Ensure input and output are equal lengths
    if len(input) != len(output):
        raise ValueError("The lists for input and output must be the same length.")

    # Ensure start or length have been provided
    if start is None and length is None:
        raise ValueError("Either start or length must be provided.")

    # Set start and end parameters
    if start is None:
        start = 1
        start_param = None
    else:
        start_param = start - 1

    if length is None:
        end_param = None
    else:
        end_param = start + length - 1

    # Loop through and get the substring requested for all requested columns
    for input_column, output_column in zip(input, output):
        df[output_column] = df[input_column].str[start_param:end_param]

    return df


def tail(df: _pd.DataFrame, n: int) -> _pd.DataFrame:
    """
    type: object
    description: Return the last n rows
    required:
      - n
    properties:
      n:
        type: integer
        description: Number of rows to return
    """
    if not isinstance(n, int) or n <= 0:
        raise ValueError("n must be a positive integer")
    return df.tail(n)


def threshold(
    df: _pd.DataFrame, input: list, output: str, threshold: float
) -> _pd.DataFrame:
    """
    type: object
    description: Select the first option if it exceeds a given threshold, else the second option.
    additionalProperties: false
    required:
      - input
      - output
      - threshold
    properties:
      input:
        type: array
        description: List of the input columns to select from
      output:
        type: string
        description: Name of the output column
      threshold:
        type: number
        description: Threshold above which to choose the first option, otherwise the second
        minimum: 0
        maximum: 1
    """
    df[output] = _select.confidence_threshold(
        df[input[0]].tolist(), df[input[1]].tolist(), threshold
    )
    return df<|MERGE_RESOLUTION|>--- conflicted
+++ resolved
@@ -1,7 +1,6 @@
 """
 Functions to select data from within columns
 """
-
 from typing import Union as _Union
 import types as _types
 import re as _re
@@ -10,7 +9,6 @@
 from .. import select as _select
 from ..utils import get_nested_function as _get_nested_function
 
-
 def columns(df: _pd.DataFrame, input: _Union[str, int, list]) -> _pd.DataFrame:
     """
     type: object
@@ -26,12 +24,11 @@
           - array
         description: Name of the column(s) to select
     """
-    if not isinstance(input, list):
-        input = [input]
-
+    if not isinstance(input, list): input = [input]
+    
     # Missing column should be caught by _wildcard_expansion
-
-    return df[input]
+    
+    return df[input]    
 
 
 def dictionary_element(
@@ -39,7 +36,7 @@
     input: _Union[str, int, list],
     element: str,
     output: _Union[str, list] = None,
-    default: any = "",
+    default: any = ''
 ) -> _pd.DataFrame:
     """
     type: object
@@ -50,7 +47,7 @@
       - element
     properties:
       input:
-        type:
+        type: 
           - string
           - integer
           - array
@@ -66,13 +63,13 @@
         type:
           - string
           - array
-        description: |-
+        description: |- 
           The key or keys from the dictionary to select.
           If a single key is provided, the value will be returned
           If a lists of keys are selected,
           the result will be a new dictionary.
       default:
-        type:
+        type: 
           - string
           - number
           - array
@@ -83,26 +80,19 @@
           Set the default value to return if the specified element doesn't exist.
           If selecting multiple elements, a dict of defaults can be set.
     """
-    if output is None:
-        output = input
-
+    if output is None: output = input
+    
     # Ensure input and outputs are lists
-    if not isinstance(input, list):
-        input = [input]
-    if not isinstance(output, list):
-        output = [output]
+    if not isinstance(input, list): input = [input]
+    if not isinstance(output, list): output = [output]
 
     # Ensure input and output are equal lengths
     if len(input) != len(output):
-        raise ValueError(
-            "The list of inputs and outputs must be the same length for select.dictionary_element"
-        )
+        raise ValueError('The list of inputs and outputs must be the same length for select.dictionary_element')
 
     for in_col, out_col in zip(input, output):
-        df[out_col] = _select.dict_element(
-            df[in_col].tolist(), element, default=default
-        )
-
+        df[out_col] = _select.dict_element(df[in_col].tolist(), element, default=default)
+    
     return df
 
 
@@ -110,11 +100,7 @@
     df: _pd.DataFrame,
     input: _Union[str, int, list],
     output: _Union[str, list] = None,
-<<<<<<< HEAD
-    default: any = None,
-=======
     default: _Union[any, list] = None
->>>>>>> 1e7214bc
 ) -> _pd.DataFrame:
     """
     type: object
@@ -126,7 +112,7 @@
       - input
     properties:
       input:
-        type:
+        type: 
           - string
           - integer
           - array
@@ -141,7 +127,7 @@
           - array
         description: Name of the output column(s)
       default:
-        type:
+        type: 
           - string
           - number
           - array
@@ -150,16 +136,15 @@
         description: Set the default value to return if the specified element doesn't exist.
         default: ""
     """
-
     def _extract_elements(input_string):
         # Find all occurrences of '[...]' using regex
-        pattern = r"\[[^\]]*\]"
+        pattern = r'\[[^\]]*\]'
         matches = _re.findall(pattern, input_string)
 
         extracted_elements = []
         for match in matches:
             # Remove brackets and trim whitespace
-            element = match.strip("[]")
+            element = match.strip('[]')
 
             # Remove outer quotes if present
             if element.startswith("'") and element.endswith("'"):
@@ -174,22 +159,14 @@
 
         return extracted_elements
 
-    if output is None:
-        output = input
-
+    if output is None: output = input
+    
     # Ensure input and outputs are lists
-    if not isinstance(input, list):
-        input = [input]
-    if not isinstance(output, list):
-        output = [output]
+    if not isinstance(input, list): input = [input]
+    if not isinstance(output, list): output = [output]
 
     # Ensure input and output are equal lengths
     if len(input) != len(output):
-<<<<<<< HEAD
-        raise ValueError(
-            "The list of inputs and outputs must be the same length for select.element"
-        )
-=======
         raise ValueError('The list of inputs and outputs must be the same length for select.element')
     
     # Handle default values - convert to list if needed  
@@ -206,7 +183,6 @@
     else:  
         # Single default value - apply to all columns  
         defaults = [default] * len(input)
->>>>>>> 1e7214bc
 
     def _int_or_none(val):
         try:
@@ -216,22 +192,17 @@
                 raise ValueError(f"{val} is not a valid index to slice on")
             else:
                 return None
-<<<<<<< HEAD
-
-    for in_col, out_col in zip(input, output):
-=======
     
     for in_col, out_col, default_val in zip(input, output, defaults):
->>>>>>> 1e7214bc
         # If user hasn't specified an output column
         # strip the elements from the input column
         if in_col == out_col:
             out_col = out_col.split("[")[0]
-
+        
         # Get the sequence of elements
         elements = _extract_elements(in_col)
-        in_col = in_col.split("[")[0]
-
+        in_col = in_col.split('[')[0]
+        
         output = []
         for row in df[in_col].tolist():
             if isinstance(row, str) and (row.startswith("{") or row.startswith("[")):
@@ -272,18 +243,21 @@
                         row = default_val
                         break
                     else:
-                        raise KeyError(
-                            f"Element {element} not found in {row}"
-                        ) from None
+                        raise KeyError(f"Element {element} not found in {row}") from None
 
             output.append(row)
 
         df[out_col] = output
-
+    
     return df
 
 
-def group_by(df, by=[], functions: _Union[_types.FunctionType, list] = [], **kwargs):
+def group_by(
+    df,
+    by = [],
+    functions: _Union[_types.FunctionType, list] = [],
+    **kwargs
+):
     """
     type: object
     description: Group and aggregate the data
@@ -372,29 +346,26 @@
         description: >-
           Placeholder for custom functions. Replace 'placeholder' with the name of the function.
     """
-
     def percentile(n):
         def percentile_(x):
             return x.quantile(n)
-
-        percentile_.__name__ = f"p{int(n*100)}"
+        percentile_.__name__ = f'p{int(n*100)}'
         return percentile_
 
     # If by not specified, fake a column to allow it to be used
     if not by:
-        df["absjdkbatgg"] = 1
-        by = ["absjdkbatgg"]
+        df['absjdkbatgg'] = 1
+        by = ['absjdkbatgg']
 
     # Ensure by is a list
-    if not isinstance(by, list):
-        by = [by]
+    if not isinstance(by, list): by = [by]
 
     # Invert kwargs to put column names as keys
     inverted_dict = {}
     for operation, columns in kwargs.items():
         # Interpret percentiles
         if operation[0].lower() == "p" and operation[1:].isnumeric():
-            operation = percentile(int(operation[1:]) / 100)
+            operation = percentile(int(operation[1:])/100)
 
         # Pass custom functions
         elif operation.startswith("custom."):
@@ -404,56 +375,13 @@
         elif operation == "list":
             operation = list
 
-        if not isinstance(columns, list):
-            columns = [columns]
+        if not isinstance(columns, list): columns = [columns]
         for column in columns:
             if column in inverted_dict:
                 inverted_dict[column].append(operation)
             else:
                 inverted_dict[column] = [operation]
 
-<<<<<<< HEAD
-    # If any of the columns to group by are also specified
-    # as an aggregate column this causes problems.
-    # Temporarily rename the column to avoid this.
-    if set(by).intersection(set(inverted_dict.keys())):
-        for i, val in enumerate(by):
-            if val in inverted_dict.keys():
-                df[val + ".grouped_asjkdbak"] = df[val]
-                by[i] = val + ".grouped_asjkdbak"
-
-    # Create group by object with by and aggregate columns
-    df_grouped = df[by + list(inverted_dict.keys())].groupby(
-        by=by, as_index=False, sort=False
-    )
-
-    # If agg columns then aggregate else return grouped
-    if kwargs:
-        df = df_grouped.agg(inverted_dict)
-    else:
-        df = df_grouped.count()
-
-    # Remove faked column if it was needed
-    if "absjdkbatgg" in df.columns:
-        df = df.drop("absjdkbatgg", axis=1, level=0)
-
-    # Flatting multilevel headings back to one
-    df.columns = [
-        ".".join(col).strip(".") if isinstance(col, tuple) else col
-        for col in df.columns
-    ]
-
-    # Rename columns back to original names if altered
-    df = df.rename(
-        {
-            col: col.replace(".grouped_asjkdbak", "")
-            for col in df.columns
-            if col.endswith(".grouped_asjkdbak")
-        },
-        axis=1,
-    )
-
-=======
      # Store original groupby column names for later restoration  
     original_by_columns = []  
     temp_by_columns = []  
@@ -509,7 +437,6 @@
           
         df = df.rename(columns=rename_mapping)  
   
->>>>>>> 1e7214bc
     return df
 
 def head(df: _pd.DataFrame, n: int) -> _pd.DataFrame:
@@ -528,9 +455,7 @@
     return df.head(n)
 
 
-def highest_confidence(
-    df: _pd.DataFrame, input: list, output: _Union[str, list]
-) -> _pd.DataFrame:
+def highest_confidence(df: _pd.DataFrame, input: list, output: _Union[str,list]) -> _pd.DataFrame:
     """
     type: object
     description: Select the option with the highest confidence from multiple columns. Inputs are expected to be of the form [<<value>>, <<confidence_score>>].
@@ -552,12 +477,10 @@
     if isinstance(output, list) and len(output) == 1:
         output = output[0]
     elif isinstance(output, list) and len(output) > 2:
-        raise ValueError(
-            f"Invalid Output: If output is a list, it can only contain 2 columns. Recieved: {output}"
-        )
+        raise ValueError(f"Invalid Output: If output is a list, it can only contain 2 columns. Recieved: {output}")
 
     df[output] = _select.highest_confidence(df[input].values.tolist())
-
+    
     return df
 
 
@@ -565,7 +488,7 @@
     df: _pd.DataFrame,
     input: _Union[str, int, list],
     length: int,
-    output: _Union[str, list] = None,
+    output: _Union[str, list] = None
 ) -> _pd.DataFrame:
     """
     type: object
@@ -597,34 +520,31 @@
           May not equal 0.
     """
     # If user hasn't provided an output, replace input
-    if output is None:
-        output = input
+    if output is None: output = input
 
     if df.empty:
         df[output] = None
         return df
 
     # If a string provided, convert to list
-    if isinstance(input, str):
-        input = [input]
-    if isinstance(output, str):
-        output = [output]
+    if isinstance(input, str): input = [input]
+    if isinstance(output, str): output = [output]
 
     # Ensure input and output are equal lengths
     if len(input) != len(output):
-        raise ValueError("The lists for input and output must be the same length.")
-
+        raise ValueError('The lists for input and output must be the same length.')
+    
     # If length is a string like '1', convert to integer
     if isinstance(length, str) and length.isdigit():
         length = int(length)
 
     # Ensure length is an integer
     if not isinstance(length, int):
-        raise TypeError("Length must be an integer")
+        raise TypeError('Length must be an integer')
 
     # Ensure length is not 0
     if length == 0:
-        raise ValueError("Length may not equal 0")
+        raise ValueError('Length may not equal 0')
 
     if length > 0:
         # Loop through and get characters from the left
@@ -633,49 +553,46 @@
     else:
         # Loop through and remove characters from the left
         for input_column, output_column in zip(input, output):
-            df[output_column] = df[input_column].str[-1 * length :]
+            df[output_column] = df[input_column].str[-1*length:]
 
     return df
 
 
 def length(
-    df: _pd.DataFrame,
-    input: _Union[str, int, list],
-    output: _Union[str, list] = None,
+  df: _pd.DataFrame,
+  input: _Union[str, int, list],
+  output: _Union[str, list] = None,
 ):
-    """
-    type: object
-    description: >-
-      Calculate the lengths of data in a column.
-      The length depends on the data type
-      e.g. text will be the length of the text,
-      lists will be the number of elements in the list.
-    required:
-      - input
-    properties:
-      input:
-        type:
-          - string
-          - integer
-          - array
-        description: Name of the input column(s).
-      output:
-        type:
-          - string
-          - array
-        description: Name of the output column(s).
-    """
-    if not output:
-        output = input
-    if not isinstance(output, list):
-        output = [output]
-    if not isinstance(input, list):
-        input = [input]
-
-    for input_col, output_col in zip(input, output):
-        df[output_col] = [len(item) for item in df[input_col].values]
-
-    return df
+  """
+  type: object
+  description: >-
+    Calculate the lengths of data in a column.
+    The length depends on the data type
+    e.g. text will be the length of the text,
+    lists will be the number of elements in the list.
+  required:
+    - input
+  properties:
+    input:
+      type:
+        - string
+        - integer
+        - array
+      description: Name of the input column(s).
+    output:
+      type:
+        - string
+        - array
+      description: Name of the output column(s).
+  """
+  if not output: output = input
+  if not isinstance(output, list): output = [output]
+  if not isinstance(input, list): input = [input]
+
+  for input_col, output_col in zip(input, output):
+    df[output_col] = [len(item) for item in df[input_col].values]
+
+  return df
 
 
 def list_element(
@@ -683,7 +600,7 @@
     input: _Union[str, int, list],
     output: _Union[str, list] = None,
     element: int = 0,
-    default: any = "",
+    default: any = ''
 ) -> _pd.DataFrame:
     """
     type: object
@@ -694,13 +611,13 @@
       - element
     properties:
       input:
-        type:
+        type: 
           - string
           - integer
           - array
         description: Name of the input column
       output:
-        type:
+        type: 
           - string
           - array
         description: Name of the output column
@@ -720,26 +637,19 @@
           - 'null'
         description: Set the default value to return if the specified element doesn't exist.
     """
-    if output is None:
-        output = input
-
+    if output is None: output = input
+    
     # Ensure input and outputs are lists
-    if not isinstance(input, list):
-        input = [input]
-    if not isinstance(output, list):
-        output = [output]
-
+    if not isinstance(input, list): input = [input]
+    if not isinstance(output, list): output = [output]
+    
     # Ensure input and output are equal lengths
     if len(input) != len(output):
-        raise ValueError(
-            "The list of inputs and outputs must be the same length for select.list_element"
-        )
-
+        raise ValueError('The list of inputs and outputs must be the same length for select.list_element')
+    
     for in_col, out_col in zip(input, output):
-        df[out_col] = _select.list_element(
-            df[in_col].tolist(), element, default=default
-        )
-
+        df[out_col] = _select.list_element(df[in_col].tolist(), element, default=default)
+    
     return df
 
 
@@ -747,7 +657,7 @@
     df: _pd.DataFrame,
     input: _Union[str, int, list],
     length: int,
-    output: _Union[str, list] = None,
+    output: _Union[str, list] = None
 ) -> _pd.DataFrame:
     """
     type: object
@@ -779,35 +689,32 @@
           May not equal 0.
     """
     # If user hasn't provided an output, replace input
-    if output is None:
-        output = input
+    if output is None: output = input
 
     if df.empty:
         df[output] = None
         return df
 
     # If a string provided, convert to list
-    if isinstance(input, str):
-        input = [input]
-    if isinstance(output, str):
-        output = [output]
+    if isinstance(input, str): input = [input]
+    if isinstance(output, str): output = [output]
 
     # Ensure input and output are equal lengths
     if len(input) != len(output):
-        raise ValueError("The lists for input and output must be the same length.")
-
+        raise ValueError('The lists for input and output must be the same length.')
+    
     # If length is a string like '1', convert to integer
     if isinstance(length, str) and length.isdigit():
         length = int(length)
 
     # Ensure length is an integer
     if not isinstance(length, int):
-        raise TypeError("Length must be an integer")
+        raise TypeError('Length must be an integer')
 
     # Ensure length is not 0
     if length == 0:
-        raise ValueError("Length may not equal 0")
-
+        raise ValueError('Length may not equal 0')
+    
     if length > 0:
         # Loop through and get characters from the right
         for input_column, output_column in zip(input, output):
@@ -833,20 +740,22 @@
           - number
         description: |-
           If a whole number, will select that number of rows.
-          If a decimal between 0 and 1 will select that fraction
+          If a decimal between 0 and 1 will select that fraction 
           of the rows e.g. 0.1 => 10% of rows will be returned
         exclusiveMinimum: 0
     """
     if not isinstance(rows, (int, float)):
         try:
-            rows = float(rows)
+          rows = float(rows)
         except:
-            raise ValueError(
-                "rows must be a positive integer or a decimal between 0 and 1"
-            )
+          raise ValueError(
+              "rows must be a positive integer or a decimal between 0 and 1"
+          )
 
     if rows <= 0:
-        raise ValueError("rows must be a positive integer or a decimal between 0 and 1")
+        raise ValueError(
+            "rows must be a positive integer or a decimal between 0 and 1"
+        )
     elif rows >= 1:
         if rows > len(df):
             return df.sample(n=len(df), ignore_index=True, **kwargs)
@@ -856,13 +765,7 @@
         return df.sample(frac=rows, ignore_index=True, **kwargs)
 
 
-def substring(
-    df: _pd.DataFrame,
-    input: _Union[str, int, list],
-    start: int = None,
-    length: int = None,
-    output: _Union[str, list] = None,
-) -> _pd.DataFrame:
+def substring(df: _pd.DataFrame, input: _Union[str, int, list], start: int = None, length: int = None, output: _Union[str, list] = None) -> _pd.DataFrame:
     """
     type: object
     description: Return characters from the middle of text.
@@ -887,7 +790,7 @@
         type: integer
         description: |
           The position of the first character to select.
-          If ommited will start from the beginning and length must
+          If ommited will start from the beginning and length must 
           be provided.
         minimum: 1
       length:
@@ -898,34 +801,31 @@
         minimum: 1
     """
     # If user hasn't provided an output, replace input
-    if output is None:
-        output = input
+    if output is None: output = input
 
     if df.empty:
         df[output] = None
         return df
 
     # If a string provided, convert to list
-    if isinstance(input, str):
-        input = [input]
-    if isinstance(output, str):
-        output = [output]
+    if isinstance(input, str): input = [input]
+    if isinstance(output, str): output = [output]
 
     # Ensure input and output are equal lengths
     if len(input) != len(output):
-        raise ValueError("The lists for input and output must be the same length.")
-
+        raise ValueError('The lists for input and output must be the same length.')
+    
     # Ensure start or length have been provided
     if start is None and length is None:
-        raise ValueError("Either start or length must be provided.")
-
+        raise ValueError('Either start or length must be provided.')
+    
     # Set start and end parameters
     if start is None:
         start = 1
         start_param = None
     else:
         start_param = start - 1
-
+    
     if length is None:
         end_param = None
     else:
@@ -954,9 +854,7 @@
     return df.tail(n)
 
 
-def threshold(
-    df: _pd.DataFrame, input: list, output: str, threshold: float
-) -> _pd.DataFrame:
+def threshold(df: _pd.DataFrame, input: list, output: str, threshold: float) -> _pd.DataFrame:
     """
     type: object
     description: Select the first option if it exceeds a given threshold, else the second option.
@@ -978,7 +876,5 @@
         minimum: 0
         maximum: 1
     """
-    df[output] = _select.confidence_threshold(
-        df[input[0]].tolist(), df[input[1]].tolist(), threshold
-    )
+    df[output] = _select.confidence_threshold(df[input[0]].tolist(), df[input[1]].tolist(), threshold)
     return df