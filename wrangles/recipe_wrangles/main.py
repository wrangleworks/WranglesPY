--- conflicted
+++ resolved
@@ -18,12 +18,9 @@
 from typing import Union as _Union
 import sqlite3 as _sqlite3
 import re as _re
-<<<<<<< HEAD
 from jinja2 import Environment as _Environment, FileSystemLoader as _FileSystemLoader, BaseLoader as _BaseLoader
-=======
 import wrangles as _wrangles
 import yaml as _yaml
->>>>>>> fb5a2d5d
 
 
 def classify(df: _pd.DataFrame, input: _Union[str, list], output: _Union[str, list], model_id: str) -> _pd.DataFrame:
