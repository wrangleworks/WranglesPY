"""
Standalone functions

These will be called directly, without belonging to a parent module
"""
import types as _types
import logging as _logging
from typing import Union as _Union
import sqlite3 as _sqlite3
import re as _re
import numexpr as _ne
import requests as _requests
import pandas as _pd
import wrangles as _wrangles
import yaml as _yaml
from ..classify import classify as _classify
from ..standardize import standardize as _standardize
from ..translate import translate as _translate
from .. import extract as _extract
from .. import recipe as _recipe
from .convert import to_json as _to_json
from .convert import from_json as _from_json


def classify(df: _pd.DataFrame, input: _Union[str, list], output: _Union[str, list], model_id: str) -> _pd.DataFrame:
    """
    type: object
    description: |
      Run classify wrangles on the specified columns.
      Requires WrangleWorks Account and Subscription.
    additionalProperties: false
    required:
      - input
      - output
      - model_id
    properties:
      input:
        type:
          - string
          - array
        description: Name of the input column.
      output:
        type:
          - string
          - array
        description: Name of the output column.
      model_id:
        type: string
        description: ID of the classification model to be used
    """
    # If output is not specified, overwrite input columns in place
    if output is None: output = input

    # If a string provided, convert to list
    if not isinstance(input, list): input = [input]
    if not isinstance(output, list): output = [output]

    # Ensure input and output are equal lengths
    if len(input) != len(output):
        raise ValueError('The lists for input and output must be the same length.')
    
    # Loop through and apply for all columns
    for input_column, output_column in zip(input, output):
        df[output_column] = _classify(df[input_column].astype(str).tolist(), model_id)
        
    return df


def date_calculator(df: _pd.DataFrame, input: _Union[str, _pd.Timestamp], operation: str = 'add', output: _Union[str, _pd.Timestamp] = None, time_unit: str = None, time_value: float = None) -> _pd.DataFrame:
    """
    type: object
    description: Add or Subtract time from a date
    additionalProperties: false
    required:
      - input
    properties:
      input:
        type: string
        description: Name of the dates column
      operation:
        type: string
        description: Date operation
        enum:
          - add
          - subtract
      output:
        type: string
        description: Name of the output column of dates
      time_unit:
        type: string
        description: time unit for operation
        enum:
          - years
          - months
          - weeks
          - days
          - hours
          - minutes
          - seconds
          - milliseconds
      time_value:
        type: number
        description: time unit value for operation
    """
    # Get all of the date parameters for operation
    offset = _pd.DateOffset(**{time_unit: time_value})

    # If output is not specified, overwrite input columns in place
    if output is None: output = input

    # If a string provided, convert to list
    if not isinstance(input, list): input = [input]
    if not isinstance(output, list): output = [output]

    # Ensure input and output are equal lengths
    if len(input) != len(output):
        raise ValueError('The lists for input and output must be the same length.')
    
    # Loop through and apply for all columns
    for input_column, output_column in zip(input, output):
        # Converting data to datetime
        df_temp = _pd.to_datetime(df[input_column])
        
        results = []
        if operation == 'add':
            for date in df_temp:
                results.append(date + offset)
                
        elif operation == 'subtract':
            for date in df_temp:
                results.append(date - offset)
                
        else:
            raise ValueError(f'\"{operation}\" is not a valid operation. Available operations: \"add\", \"subtract\"')
        
        df[output_column] = results

    return df


def filter(
          df: _pd.DataFrame,
          input: _Union[str, list] = [],
          equal: _Union[str, list] = None,
          not_equal: _Union[str, list] = None,
          is_in: _Union[str, list] = None,
          not_in: _Union[str, list] = None,
          greater_than: _Union[int, float] = None,
          greater_than_equal_to: _Union[int, float] = None,
          less_than: _Union[int, float] = None,
          less_than_equal_to: _Union[int, float] = None,
          between: list = None,
          contains: str = None,
          not_contains: str = None,
          is_null: bool = None,
          where: str = None,
          where_params: _Union[list, dict] = None,
          **kwargs,
          ) -> _pd.DataFrame:
    """
    type: object
    description: |-
      Filter the dataframe based on the contents.
      If multiple filters are specified, all must be correct.
      For complex filters, use the where parameter.
    additionalProperties: false
    properties:
      where:
        type: string
        description: Use a SQL WHERE clause to filter the data.
      where_params:
        type: 
          - array
          - dict
        description: |-
          Variables to use in conjunctions with where.
          This allows the query to be parameterized.
          This uses sqlite syntax (? or :name)
      input:
        type:
          - string
          - array
        description: |-
          Name of the column to filter on.
          If multiple are provided, all must match the criteria.
      equal:
        type:
          - string
          - array
        description: Select rows where the values equal a given value.
      not_equal:
        type:
          - string
          - array
        description: Select rows where the values do not equal a given value.
      is_in:
        type:
          - array
          - string
        description: Select rows where the values are in a given list.
      not_in:
        type:
          - array
          - string
        description: Select rows where the values are not in a given list.
      is_null:
        type: boolean
        description: If true, select all rows where the value is NULL. If false, where is not NULL.
      greater_than:
        type:
          - integer
          - number
        description: Select rows where the values are greater than a specified value. Does include the value itself.
      greater_than_equal_to:
        type:
          - integer
          - number
        description: Select rows where the values are greater than a specified value. Does include the value itself.
      less_than:
        type:
          - integer
          - number
        description: Select rows where the values are less than a specified value. Does not include the value itself.
      less_than_equal_to:
        type:
          - integer
          - number
        description: Select rows where the values are less than a specified value. Does include the value itself.
      between:
        type:
          - array
        description: Value or list of values to filter that are in between two parameter values
      contains:
        type: string
        description: Select rows where the input contains the value. Allows regular expressions.
      not_contains:
        type: string
        description: Select rows where the input does not contain the value. Allows regular expressions.
    """
    if where != None:
        df = sql(
            df,
            f"""
            SELECT *
            FROM df
            WHERE {where};
            """,
            where_params
        )

    # If a string provided, convert to list
    if not isinstance(input, list): input = [input]

    for input_column in input: 
        if equal != None:
            if not isinstance(equal, list): equal = [equal]
            df = df.loc[df[input_column].isin(equal)]

        if not_equal != None:
            if not isinstance(not_equal, list): not_equal = [not_equal]
            df = df.loc[~df[input_column].isin(not_equal)]
        
        if is_in != None:
            if not isinstance(is_in, list): is_in = [is_in]
            df = df[df[input_column].isin(is_in)]
        
        if not_in != None:
            if not isinstance(not_in, list): not_in = [not_in]
            df = df[~df[input_column].isin(not_in)]
        
        if greater_than != None:
            df = df[df[input_column] > greater_than]
        
        if greater_than_equal_to != None:
            df = df[df[input_column] >= greater_than_equal_to]
        
        if less_than != None:
            df = df[df[input_column] < less_than]
        
        if less_than_equal_to != None:
            df = df[df[input_column] <= less_than_equal_to]
        
        if between != None:
            if len(between) != 2: raise ValueError('Can only use "between" with two values')
            df = df[df[input_column].between(between[0], between[1], **kwargs)]
        
        if contains != None:
            df = df[df[input_column].str.contains(contains, na=False, **kwargs)]
        
        if not_contains != None:
            df = df[~df[input_column].str.contains(not_contains, na=False, **kwargs)]
        
        if is_null == True:
            df = df[df[input_column].isnull()]
        
        if is_null == False:
            df = df[df[input_column].notnull()]

    df = df.reset_index(drop=True)

    return df


def huggingface(
    df: _pd.DataFrame,
    input: _Union[str, list],
    api_token: str,
    model: str,
    output: _Union[str, list] = None,
    parameters = None
):
    """
    type: object
    description: Use a model from huggingface
    required:
      - input
      - api_token
      - model
    properties:
      input:
        type:
          - string
          - array
        description: Name of the input column.
      output:
        type:
          - string
          - array
        description: >
          Name of the output column.
          If not provided, will overwrite the input column
      model:
        type: string
        description: Name of the model to use. e.g. facebook/bart-large-cnn
      api_token:
        type: string
        description: Huggingface API Token
      parameters:
        type: object
        description: Optionally, provide additional parameters to define the model behaviour
    """
    if not output: output = input
    if not isinstance(output, list): output = [output]
    if not isinstance(input, list): input = [input]

    json_base = {}
    if parameters:
        json_base['parameters'] = parameters

    for input_col, output_col in zip(input, output):
        df[output_col] = [
            _requests.post(
                f"https://api-inference.huggingface.co/models/{model}",
                headers={
                    "Authorization": f"Bearer {api_token}"
                },
                json={
                    **json_base,
                    **{"inputs": row}
                }
            ).json()
            for row in df[input_col].values
        ]

    return df


def log(df: _pd.DataFrame, columns: list = None, write: list = None):
    """
    type: object
    description: Log the current status of the dataframe.
    additionalProperties: false
    properties:
      columns:
        type: array
        description: (Optional, default all columns) List of specific columns to log.
      write:
        type: array
        description: (Optional) Allows for an intermediate output to a file/dataframe/database etc. 
        minItems: 1
        items: 
          "$ref": "#/$defs/write/items"
    """ 

    if columns is not None:

        # Get the wildcards
        wildcard_check = [x for x in columns if '*' in x]

        columns_to_print = []
        temp_cols = []
        # Check if there are any asterisks in columns to print
        if len(wildcard_check):
            for iter in wildcard_check:
                
                # Do nothing if the user enters an escape character
                if '\\' in iter:
                    column = iter.replace('\\', '')
                    columns_to_print.append(column)
                # Add all columns names with similar name
                else:
                    column = iter.replace('*', '')
                    re_pattern = r"^\b{}(\s)?(\d+)?\b$".format(column)
                    list_re = [_re.search(re_pattern, x) for x in df.columns]
                    temp_cols.extend([x.string for x in list_re if x != None])


        # Remove columns that have "*" as they are handled above
        no_wildcard = [x for x in columns if '*' not in x]
        columns_to_print.extend(no_wildcard)
        columns_to_print.extend(temp_cols)

        df_tolog = df[columns_to_print]

    else:
        df_tolog = df

    _logging.info(msg=': Dataframe ::\n\n' + df_tolog.to_string() + '\n')

    if write is not None:
        write = _yaml.dump({'write': write})
        _wrangles.recipe.run(write, dataframe=df)

    return df


def math(df: _pd.DataFrame, input: str, output: str) -> _pd.DataFrame:
    """
    type: object
    description: Apply a mathematical calculation.
    additionalProperties: false
    required:
      - input
      - output
    properties:
      input:
        type: string
        description: The mathematical expression using column names. e.g. column1 * column2 + column3
      output:
        type: string
        description: The column to output the results to
    """
    df[output] = _ne.evaluate(input, df.to_dict(orient='list'))
    return df


def maths(df: _pd.DataFrame, input: str, output: str) -> _pd.DataFrame:
    """
    type: object
    description: Apply a mathematical calculation.
    additionalProperties: false
    required:
      - input
      - output
    properties:
      input:
        type: string
        description: The mathematical expression using column names. e.g. column1 * column2 + column3
      output:
        type: string
        description: The column to output the results to
    """
    df[output] = _ne.evaluate(input, df.to_dict(orient='list'))
    return df


def recipe(df: _pd.DataFrame, name, variables = {}, output_columns = None, functions: _Union[_types.FunctionType, list] = []) -> _pd.DataFrame:
    """
    type: object
    description: Run a recipe as a Wrangle. Recipe-ception,
    additionalProperties: false
    required:
      - name
    properties:
      name:
        type: string
        description: file name of the recipe
      variables:
        type: object
        description: A dictionary of variables to pass to the recipe
    """
    original_df = df.copy() # copy of the original df
    
    # Running recipe wrangle
    df_temp = _recipe.run(name, variables=variables, functions=functions, dataframe=df)
    
    # column output logic
    if output_columns is None:
        df = df_temp
    else:
        df = original_df.merge(df_temp[output_columns], how='left', left_index=True, right_index=True)
        
    return df


def remove_words(df: _pd.DataFrame, input: _Union[str, list], to_remove: str, output: _Union[str, list] = None, tokenize_to_remove: bool = False, ignore_case: bool = True) -> _pd.DataFrame:
    """
    type: object
    description: Remove all the elements that occur in one list from another.
    additionalProperties: false
    required:
      - input
      - to_remove
      - output
    properties:
      input:
        type: 
          - string
          - array
        description: Name of column to remove words from
      to_remove:
        type: array
        description: Column or list of columns with a list of words to be removed
      output:
        type: 
          - string
          - array
        description: Name of the output columns
      tokenize_to_remove:
        type: boolean
        description: Tokenize all to_remove inputs
      ignore_case:
        type: boolean
        description: Ignore input and to_remove case
    """
    # If output is not specified, overwrite input columns in place
    if output is None: output = input

    # If a string provided, convert to list
    if not isinstance(input, list): input = [input]
    if not isinstance(output, list): output = [output]

    # Ensure input and output are equal lengths
    if len(input) != len(output):
        raise ValueError('The lists for input and output must be the same length.')
    
    # Loop through and apply for all columns
    for input_column, output_column in zip(input, output):
        df[output_column] = _extract.remove_words(df[input_column].values.tolist(), df[to_remove].values.tolist(), tokenize_to_remove, ignore_case)
    
    return df


def rename(df: _pd.DataFrame, input: _Union[str, list] = None, output: _Union[str, list] = None, **kwargs) -> _pd.DataFrame:
    """
    type: object
    description: Rename a column or list of columns.
    properties:
      input:
        type:
          - string
          - array
        description: Name or list of input columns.
      output:
        type:
          - string
          - array
        description: Name or list of output columns.
    """
    # If short form of paired names is provided, use that
    if input is None:
        # Check that column name exists
        rename_cols = list(kwargs.keys())
        for x in rename_cols:
            if x not in list(df.columns): raise ValueError(f'Rename column "{x}" not found.')
        
        rename_dict = kwargs
    else:
        if not output:
            raise ValueError('If an input is provided, an output must also be provided.')

        # If a string provided, convert to list
        if not isinstance(input, list): input = [input]
        if not isinstance(output, list): output = [output]

        # Ensure input and output are equal lengths
        if len(input) != len(output):
            raise ValueError('The lists for input and output must be the same length.')
        
        # Otherwise create a dict from input and output columns
        rename_dict = dict(zip(input, output))

    return df.rename(columns=rename_dict)


def replace(df: _pd.DataFrame, input: _Union[str, list], find: str, replace: str, output: _Union[str, list] = None) -> _pd.DataFrame:
    """
    type: object
    description: Quick find and replace for simple values. Can use regex in the find field.
    additionalProperties: false
    required:
      - input
      - find
      - replace
    properties:
      input:
        type:
          - string
          - array
        description: Name or list of input column
      output:
        type:
          - string
          - array
        description: Name or list of output column
      find:
        type: string
        description: Pattern to find using regex
      replace:
        type: string
        description: Value to replace the pattern found
    """
    # If output is not specified, overwrite input columns in place
    if output is None: output = input

    # If a string provided, convert to list
    if not isinstance(input, list): input = [input]
    if not isinstance(output, list): output = [output]

    # Ensure input and output are equal lengths
    if len(input) != len(output):
        raise ValueError('The lists for input and output must be the same length.')
    
    # Loop through and apply for all columns
    for input_column, output_column in zip(input, output):
        if isinstance(find, int) and isinstance(replace, int):
            df[output_column] = [int(str(x).replace(str(find), str(replace))) for x in df[input_column]]
        elif isinstance(find, str) != isinstance(replace, str):
            df[output_column] = [str(x).replace(str(find), str(replace)) for x in df[input_column]]
        else:
            df[output_column] = df[input_column].apply(lambda x: _re.sub(find, replace, x))
    
    return df

<<<<<<< HEAD
def sql(df: _pd.DataFrame, command: str) -> _pd.DataFrame:
=======

def sql(df: _pd.DataFrame, command: str, params: _Union[list, dict] = None) -> _pd.DataFrame:
>>>>>>> 8bbb6f76
    """
    type: object
    description: Apply a SQL command to the current dataframe. Only SELECT statements are supported - the result will be the output.
    additionalProperties: false
    required:
      - command
    properties:
      command:
        type: string
        description: SQL Command. The table is called df. For specific SQL syntax, this uses the SQLite dialect.
      params:
        type: 
          - array
          - dict
        description: |-
          Variables to use in conjunctions with query.
          This allows the query to be parameterized.
          This uses sqlite syntax (? or :name)
    """
    if command.strip().split()[0].upper() != 'SELECT':
      raise ValueError('Only SELECT statements are supported for sql wrangles')

    # Create an in-memory db with the contents of the current dataframe
    db = _sqlite3.connect(':memory:')
    
    # List of columns changed
    cols_changed = []
    for cols in df.columns:
        count = 0        
        for row in df[cols]:
            # If row contains objects, then convert to json
            if isinstance(row, dict):
                # Check if there is an object in the column and record column name to convert to json
                cols_changed.append(cols)
                break
            # Only check the first 10 rows of a column
            count += 1
            if count > 10: break
            
        if cols in cols_changed:
            # If the column is in cols_changed then convert to json
            _to_json(df=df, input=cols)
    
    df.to_sql('df', db, if_exists='replace', index = False, method='multi', chunksize=1000)
    
    # Execute the user's query against the database and return the results
    df = _pd.read_sql(command, db, params = params)
    db.close()
    
    # Change the columns back to an object
    for new_cols in df.columns:
        
        if new_cols in cols_changed:
            # If the column is in cols changed, then change back to an object
            _from_json(df=df, input=new_cols)
    
    return df


def standardize(df: _pd.DataFrame, input: _Union[str, list], model_id: _Union[str, list], output: _Union[str, list] = None) -> _pd.DataFrame:
    """
    type: object
    description: Standardize data using a DIY or bespoke standardization wrangle. Requires WrangleWorks Account and Subscription.
    additionalProperties: false
    required:
      - input
    properties:
      input:
        type:
          - string
          - array
        description: Name or list of input columns.
      output:
        type:
          - string
          - array
        description: Name or list of output columns
      model_id:
        type:
          - string
          - array
        description: The ID of the wrangle to use (do not include 'find' and 'replace')
    """
    # If user hasn't specified an output column, overwrite the input
    if output is None: output = input

    # If user provides a single string, convert all the arguments to lists for consistency
    if isinstance(input, str): input = [input]
    if isinstance(output, str): output = [output]
    if isinstance(model_id, str): model_id = [model_id]

    # Ensure input and output are equal lengths
    if len(input) != len(output):
        raise ValueError('The lists for input and output must be the same length.')
    
    # If Several model ids applied to a column in place
    if all(len(x) == 1 for x in [input, output]) and isinstance(model_id, list):
        tmp_output = input
        df_copy = df.loc[:, [input[0]]]
        for model in model_id:
            for input_column, output_column in zip(input, tmp_output):
                df_copy[output_column] = _standardize(df_copy[output_column].astype(str).tolist(), model)
        
        # Adding the result of the df_copy to the original dataframe
        df[output[0]] = df_copy[output_column]
        return df

    for model in model_id:
        for input_column, output_column in zip(input, output):
            df[output_column] = _standardize(df[input_column].astype(str).tolist(), model)
            
    return df


def translate(df: _pd.DataFrame, input: _Union[str, list], output: _Union[str, list], target_language: str, source_language: str = 'AUTO', case: str = None) -> _pd.DataFrame:
    """
    type: object
    description: Translate the input to a different language. Requires WrangleWorks Account and DeepL API Key (A free account for up to 500,000 characters per month is available).
    additionalProperties: false
    required:
      - input
      - output
      - target_language
    properties:
      input:
        type:
          - string
          - array
        description: Name of the column to translate
      output:
        type:
          - string
          - array
        description: Name of the output column
      target_language:
        type: string
        description: Code of the language to translate to
        enum:
          - Bulgarian
          - Chinese
          - Czech
          - Danish
          - Dutch
          - English (American)
          - English (British)
          - Estonian
          - Finnish
          - French
          - German
          - Greek
          - Hungarian
          - Italian
          - Japanese
          - Latvian
          - Lithuanian
          - Polish
          - Portuguese
          - Portuguese (Brazilian)
          - Romanian
          - Russian
          - Slovak
          - Slovenian
          - Spanish
          - Swedish
      source_language:
        type: string
        description: Code of the language to translate from. If omitted, automatically detects the input language
        enum:
          - Auto
          - Bulgarian
          - Chinese
          - Czech
          - Danish
          - Dutch
          - English
          - Estonian
          - Finnish
          - French
          - German
          - Greek
          - Hungarian
          - Italian
          - Japanese
          - Latvian
          - Lithuanian
          - Polish
          - Portuguese
          - Romanian
          - Russian
          - Slovak
          - Slovenian
          - Spanish
          - Swedish
    """
    
    # If output is not specified, overwrite input columns in place
    if output is None: output = input

    # If a string provided, convert to list
    if not isinstance(input, list): input = [input]
    if not isinstance(output, list): output = [output]

    # Ensure input and output are equal lengths
    if len(input) != len(output):
        raise ValueError('The lists for input and output must be the same length.')
    
    # Loop through and apply for all columns
    for input_column, output_column in zip(input, output):
        df[output_column] = _translate(df[input_column].astype(str).tolist(), target_language, source_language, case)

    return df<|MERGE_RESOLUTION|>--- conflicted
+++ resolved
@@ -632,12 +632,8 @@
     
     return df
 
-<<<<<<< HEAD
-def sql(df: _pd.DataFrame, command: str) -> _pd.DataFrame:
-=======
 
 def sql(df: _pd.DataFrame, command: str, params: _Union[list, dict] = None) -> _pd.DataFrame:
->>>>>>> 8bbb6f76
     """
     type: object
     description: Apply a SQL command to the current dataframe. Only SELECT statements are supported - the result will be the output.
