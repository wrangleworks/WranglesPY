"""
Standalone functions

These will be called directly, without belonging to a parent module
"""
import types as _types
import logging as _logging
from typing import Union as _Union
import random as _random
import sqlite3 as _sqlite3
import re as _re
import numexpr as _ne
import requests as _requests
import pandas as _pd
import wrangles as _wrangles
<<<<<<< HEAD
=======
import json as _json
>>>>>>> 71ee5a97
import numpy as _np
import math as _math
import concurrent.futures as _futures
from ..openai import _divide_batches
from ..classify import classify as _classify
from ..standardize import standardize as _standardize
from ..translate import translate as _translate
from ..data import model as _model
from ..lookup import lookup as _lookup
from .. import extract as _extract
from .. import recipe as _recipe
from .convert import to_json as _to_json
from .convert import from_json as _from_json


def accordion(
    df: _pd.DataFrame,
    wrangles: list,
    input: _Union[str, list],
    output: _Union[str, list] = None,
    propagate: _Union[str, list] = None,
    functions: _Union[_types.FunctionType, list] = [],
) -> _pd.DataFrame:
    """
    type: object
    description: >-
      Apply a series of wrangles to column(s) containing lists.
      The wrangles will be applied to each element in the list
      and the results will be returned back as a list.
    additionalProperties: false
    required:
      - input
      - wrangles
    properties:
      input:
        type:
          - string
          - array
        description: >-
          The column(s) containing the list(s) that the
          wrangles will be applied to the elements of.
      propagate:
        type:
          - string
          - array
        description: >-
          Limit the column(s) that will be available to the
          wrangles and replicated for each element.
          If not specified, all columns will be propogated.
          This may be useful to limit the memory use
          for large datasets.
      output:
        type:
          - string
          - array
        description: Output of the wrangles to save back to the dataframe.
      wrangles:
        type: array
        description: List of wrangles to apply
        minItems: 1
        items:
          "$ref": "#/$defs/wrangles/items"
    """
    # If output is not specified, overwrite input columns in place
    if output is None: output = input

    # If a string provided, convert to list
    if not isinstance(input, list): input = [input]
    if not isinstance(output, list): output = [output]

    if propagate is None: propagate = [item for item in df.columns.tolist() if item not in input]
    if not isinstance(propagate, list): propagate = [propagate]
    
    if not df.index.is_unique:
        raise ValueError("The dataframe index must be unique for the accordion wrangle to work.")

    # Deep copy the dataframe to avoid modifying the original
    df_temp = df[input + propagate].copy()

    # Convert any columns containing JSON arrays to lists
    for col in input:
        if not isinstance(df_temp[col][0], list):
            try:
                df_temp[col] = df_temp[col].apply(_json.loads)
            except:
                pass

    # Save temporary index to be able to merge back later
    random_str = str(_random.randint(0,999999999))
    df_temp[f"index_asbjdbasjk_{random_str}"] = df_temp.index
    
    try:
        df_temp = _wrangles.recipe.run(
            {
                "wrangles": [
                    {"explode": {"input": input}},
                    {"pandas.reset_index": {"parameters": {"drop": True}}},
                ] + wrangles
            },
            dataframe=df_temp,
            functions=functions
        )
    except KeyError as e:
        e.args = (f"Did you forget the column in the accordion input or propagate? - {e.args[0]}",)
        raise e

    try:
        df_temp = _wrangles.recipe.run(
            {"wrangles": [
                {"select.group_by": {"by": f"index_asbjdbasjk_{random_str}", "list": output}},
                {"rename": {x + ".list": x for x in output}}
            ]},
            dataframe=df_temp,
            functions=functions
        )
    except KeyError as e:
        e.args = (f"Did you forget the column in the accordion output? - {e.args[0]}",)
        raise e

    df_temp = df_temp.set_index(f"index_asbjdbasjk_{random_str}")[output]

    original_columns = df.columns.to_list()

    df = df.merge(
        df_temp,
        left_index=True,
        right_index=True,
        how="left",
        suffixes=("_TOBEDROPPED", None)
    ).filter(regex='^(?!.*_TOBEDROPPED)')

    # Ensure output columns contain empty lists if no data remaining
    df[output] = df[output].applymap(lambda d: d if isinstance(d, list) else [])

    # Ensure output columns are in the same order as the original columns
    all_columns = original_columns + [
        col
        for col in df.columns.to_list()
        if col not in original_columns
    ]
    df = df[all_columns]
    return df


def batch(
    df,
    wrangles: list,
    functions: _Union[_types.FunctionType, list] = [],
    batch_size: int = 1000,
    threads: int = 1
):
    """
    type: object
    description: >-
      Split the data into batches for executing a list of wrangles.
      Use this in situations such as where the intermediate data
      is too large to fit in memory.
    additionalProperties: false
    required:
      - wrangles
    properties:
      batch_size:
        type: integer
        description: The number of rows to split each batch into
        default: 1000
      wrangles:
        type: array
        description: |-
          The wrangles to execute on the data. Each series of wrangles
          will be run agaisnst the data in batches of the size
          defined by batch_size.
        minItems: 1
        items:
          "$ref": "#/$defs/wrangles/items"
      threads:
        type: integer
        description: The number of threads to use for parallel processing. Default 1.
    """
    if not isinstance(df, _pd.DataFrame):
        raise ValueError('Input must be a pandas DataFrame')

    if not isinstance(batch_size, int):
        try:
            batch_size = int(batch_size)
        except:
          raise ValueError('batch_size must be an integer greater than 0')
    if batch_size < 1:
        raise ValueError('batch_size must be an integer greater than 0')

    if not isinstance(threads, int):
        try:
            threads = int(threads)
        except:
            raise ValueError('threads must be an integer greater than 0')
    if threads < 1:
        raise ValueError('threads must be an integer greater than 0')
    
    def _batch_thread(df, wrangles, functions):
        return _wrangles.recipe.run(
            {"wrangles": wrangles},
            dataframe=df,
            functions=functions
        )
    
    with _futures.ThreadPoolExecutor(max_workers=threads) as executor:
        batches = list(_divide_batches(df, batch_size))

        results = list(executor.map(
            _batch_thread,
            batches,
            [wrangles] * len(batches),
            [functions] * len(batches)
        ))

    return _pd.concat(results)


def classify(df: _pd.DataFrame, input: _Union[str, list], output: _Union[str, list], model_id: str) -> _pd.DataFrame:
    """
    type: object
    description: |
      Run classify wrangles on the specified columns.
      Requires WrangleWorks Account and Subscription.
    additionalProperties: false
    required:
      - input
      - output
      - model_id
    properties:
      input:
        type:
          - string
          - array
        description: Name of the input column.
      output:
        type:
          - string
          - array
        description: Name of the output column.
      model_id:
        type: string
        description: ID of the classification model to be used
    """
    # If output is not specified, overwrite input columns in place
    if output is None: output = input

    # If a string provided, convert to list
    if not isinstance(input, list): input = [input]
    if not isinstance(output, list): output = [output]

    # Ensure input and output are equal lengths
    if len(input) != len(output):
        raise ValueError('The lists for input and output must be the same length.')
    
    # Loop through and apply for all columns
    for input_column, output_column in zip(input, output):
        df[output_column] = _classify(df[input_column].astype(str).tolist(), model_id)
        
    return df


def date_calculator(df: _pd.DataFrame, input: _Union[str, _pd.Timestamp], operation: str = 'add', output: _Union[str, _pd.Timestamp] = None, time_unit: str = None, time_value: float = None) -> _pd.DataFrame:
    """
    type: object
    description: Add or Subtract time from a date
    additionalProperties: false
    required:
      - input
    properties:
      input:
        type: string
        description: Name of the dates column
      operation:
        type: string
        description: Date operation
        enum:
          - add
          - subtract
      output:
        type: string
        description: Name of the output column of dates
      time_unit:
        type: string
        description: time unit for operation
        enum:
          - years
          - months
          - weeks
          - days
          - hours
          - minutes
          - seconds
          - milliseconds
      time_value:
        type: number
        description: time unit value for operation
    """
    # Get all of the date parameters for operation
    offset = _pd.DateOffset(**{time_unit: time_value})

    # If output is not specified, overwrite input columns in place
    if output is None: output = input

    # If a string provided, convert to list
    if not isinstance(input, list): input = [input]
    if not isinstance(output, list): output = [output]

    # Ensure input and output are equal lengths
    if len(input) != len(output):
        raise ValueError('The lists for input and output must be the same length.')
    
    # Loop through and apply for all columns
    for input_column, output_column in zip(input, output):
        # Converting data to datetime
        df_temp = _pd.to_datetime(df[input_column])
        
        results = []
        if operation == 'add':
            for date in df_temp:
                results.append(date + offset)
                
        elif operation == 'subtract':
            for date in df_temp:
                results.append(date - offset)
                
        else:
            raise ValueError(f'\"{operation}\" is not a valid operation. Available operations: \"add\", \"subtract\"')
        
        df[output_column] = results

    return df


def filter(
    df: _pd.DataFrame,
    input: _Union[str, list] = [],
    equal: _Union[str, list] = None,
    not_equal: _Union[str, list] = None,
    is_in: _Union[str, list] = None,
    not_in: _Union[str, list] = None,
    greater_than: _Union[int, float] = None,
    greater_than_equal_to: _Union[int, float] = None,
    less_than: _Union[int, float] = None,
    less_than_equal_to: _Union[int, float] = None,
    between: list = None,
    contains: str = None,
    not_contains: str = None,
    is_null: bool = None,
    where: str = None,
    where_params: _Union[list, dict] = None,
    **kwargs,
) -> _pd.DataFrame:
    """
    type: object
    description: |-
      Filter the dataframe based on the contents.
      If multiple filters are specified, all must be correct.
      For complex filters, use the where parameter.
    additionalProperties: false
    properties:
      where:
        type: string
        description: Use a SQL WHERE clause to filter the data.
      where_params:
        type: 
          - array
          - object
        description: |-
          Variables to use in conjunctions with where.
          This allows the query to be parameterized.
          This uses sqlite syntax (? or :name)
      input:
        type:
          - string
          - array
        description: |-
          Name of the column to filter on.
          If multiple are provided, all must match the criteria.
      equal:
        type:
          - string
          - array
        description: Select rows where the values equal a given value.
      not_equal:
        type:
          - string
          - array
        description: Select rows where the values do not equal a given value.
      is_in:
        type:
          - array
          - string
        description: Select rows where the values are in a given list.
      not_in:
        type:
          - array
          - string
        description: Select rows where the values are not in a given list.
      is_null:
        type: boolean
        description: If true, select all rows where the value is NULL. If false, where is not NULL.
      greater_than:
        type:
          - integer
          - number
        description: Select rows where the values are greater than a specified value. Does include the value itself.
      greater_than_equal_to:
        type:
          - integer
          - number
        description: Select rows where the values are greater than a specified value. Does include the value itself.
      less_than:
        type:
          - integer
          - number
        description: Select rows where the values are less than a specified value. Does not include the value itself.
      less_than_equal_to:
        type:
          - integer
          - number
        description: Select rows where the values are less than a specified value. Does include the value itself.
      between:
        type:
          - array
        description: Value or list of values to filter that are in between two parameter values
      contains:
        type: string
        description: Select rows where the input contains the value. Allows regular expressions.
      not_contains:
        type: string
        description: Select rows where the input does not contain the value. Allows regular expressions.
    """
    if where != None:
        # Filter the dataframe based on the where clause
        # and use the index to filter the dataframe
        # to prevent any side effects from passing through the DB
        df = df.loc[
            sql(
                df,
                f"""
                SELECT *
                FROM df
                WHERE {where};
                """,
                where_params,
                preserve_index=True
            ).index.to_list()
        ]

    # If a string provided, convert to list
    if not isinstance(input, list): input = [input]

    for input_column in input: 
        if equal != None:
            if not isinstance(equal, list): equal = [equal]
            df = df.loc[df[input_column].isin(equal)]

        if not_equal != None:
            if not isinstance(not_equal, list): not_equal = [not_equal]
            df = df.loc[~df[input_column].isin(not_equal)]
        
        if is_in != None:
            if not isinstance(is_in, list): is_in = [is_in]
            df = df[df[input_column].isin(is_in)]
        
        if not_in != None:
            if not isinstance(not_in, list): not_in = [not_in]
            df = df[~df[input_column].isin(not_in)]
        
        if greater_than != None:
            df = df[df[input_column] > greater_than]
        
        if greater_than_equal_to != None:
            df = df[df[input_column] >= greater_than_equal_to]
        
        if less_than != None:
            df = df[df[input_column] < less_than]
        
        if less_than_equal_to != None:
            df = df[df[input_column] <= less_than_equal_to]
        
        if between != None:
            if len(between) != 2: raise ValueError('Can only use "between" with two values')
            df = df[df[input_column].between(between[0], between[1], **kwargs)]
        
        if contains != None:
            df = df[df[input_column].str.contains(contains, na=False, **kwargs)]
        
        if not_contains != None:
            df = df[~df[input_column].str.contains(not_contains, na=False, **kwargs)]
        
        if is_null == True:
            df = df[df[input_column].isnull()]
        
        if is_null == False:
            df = df[df[input_column].notnull()]

    df = df.reset_index(drop=True)

    return df


def huggingface(
    df: _pd.DataFrame,
    input: _Union[str, list],
    api_token: str,
    model: str,
    output: _Union[str, list] = None,
    parameters = None
):
    """
    type: object
    description: Use a model from huggingface
    required:
      - input
      - api_token
      - model
    properties:
      input:
        type:
          - string
          - array
        description: Name of the input column.
      output:
        type:
          - string
          - array
        description: >
          Name of the output column.
          If not provided, will overwrite the input column
      model:
        type: string
        description: Name of the model to use. e.g. facebook/bart-large-cnn
      api_token:
        type: string
        description: Huggingface API Token
      parameters:
        type: object
        description: Optionally, provide additional parameters to define the model behaviour
    """
    if not output: output = input
    if not isinstance(output, list): output = [output]
    if not isinstance(input, list): input = [input]

    json_base = {}
    if parameters:
        json_base['parameters'] = parameters

    for input_col, output_col in zip(input, output):
        df[output_col] = [
            _requests.post(
                f"https://api-inference.huggingface.co/models/{model}",
                headers={
                    "Authorization": f"Bearer {api_token}"
                },
                json={
                    **json_base,
                    **{"inputs": row}
                }
            ).json()
            for row in df[input_col].values
        ]

    return df


def log(
    df: _pd.DataFrame,
    columns: list = None,
    write: list = None,
    error: str = None,
    warning: str = None,
    info: str = None,
    log_data: bool = True
):
    """
    type: object
    description: Log the current status of the dataframe.
    additionalProperties: false
    properties:
      columns:
        type: array
        description: (Optional, default all columns) List of specific columns to log.
      write:
        type: array
        description: (Optional) Allows for an intermediate output to a file/dataframe/database etc. 
        minItems: 1
        items: 
          "$ref": "#/$defs/write/items"
      error:
        type: string
        description: Log an error to the console
      warning:
        type: string
        description: Log a warning to the console
      info:
        type: string
        description: Log info to the console
      log_data:
        type: boolean
        description: Whether to log a sample of the contents of the dataframe. Default True.
    """
    if columns is not None:

        # Get the wildcards
        wildcard_check = [x for x in columns if '*' in x]

        columns_to_print = []
        temp_cols = []
        # Check if there are any asterisks in columns to print
        if len(wildcard_check):
            for iter in wildcard_check:
                
                # Do nothing if the user enters an escape character
                if '\\' in iter:
                    column = iter.replace('\\', '')
                    columns_to_print.append(column)
                # Add all columns names with similar name
                else:
                    column = iter.replace('*', '')
                    re_pattern = r"^\b{}(\s)?(\d+)?\b$".format(column)
                    list_re = [_re.search(re_pattern, x) for x in df.columns]
                    temp_cols.extend([x.string for x in list_re if x != None])


        # Remove columns that have "*" as they are handled above
        no_wildcard = [x for x in columns if '*' not in x]
        columns_to_print.extend(no_wildcard)
        columns_to_print.extend(temp_cols)

        df_tolog = df[columns_to_print]

    else:
        df_tolog = df

    if error:
        _logging.error(error)
    if warning:
        _logging.warning(warning)
    if info:
        _logging.info(info)
    if log_data:
        _logging.info(msg=': Dataframe ::\n\n' + df_tolog.to_string() + '\n')

    if write:
        _wrangles.recipe.run(
            {'write': write},
            dataframe=df
        )

    return df


def lookup(
    df: _pd.DataFrame,
    input: str,
    output: _Union[str, list] = None,
    reference: dict = None,
    default: str = None,
    model_id: str = None
) -> _pd.DataFrame:
    """
    # type: object
    # description: Lookup values in a reference dictionary
    # additionalProperties: true
    # required:
    #   - input
    # properties:
    #   input:
    #     type: string
    #     description: Name of the column(s) to lookup.
    #   model_id:
    #     type: string
    #     description: The model_id to use lookup against
    #   output:
    #     type:
    #       - string
    #       - array
    #     description: Name of the output column(s)
    #   overrides:
    #     type: object
    #     description: The lookup to apply to the column(s)
    #   default:
    #     type: string
    #     description: The default value to use if the input is not found in the reference.
    """
    # Ensure input is only 1 value
    if isinstance(input, list):
        if len(input) == 1:
            input = input[0]
        else:
            raise ValueError('Input only allows one column.')
    
    if output is None: output = input

    # Ensure output is a list
    if not isinstance(output, list): output = [output]

    # If user specified a model_id, use it to lookup values
    if model_id:
        metadata = _model(model_id)
        if metadata.get('message', None) == 'error':
            raise ValueError('Incorrect model_id.\nmodel_id may be wrong or does not exists')
        
        # Split input/output if user differentiated e.g. "wrangle_column: output_column"
        wrangle_output = [
            list(val.keys())[0] if isinstance(val, dict) else val
            for val in output    
        ]
        output = [
            list(val.values())[0] if isinstance(val, dict) else val
            for val in output    
        ]

        if all([col in metadata["settings"]["columns"] for col in wrangle_output]):
            # User specified all columns from the wrangle
            # Add respective columns to the dataframe
            data = _lookup(df[input].values.tolist(), model_id, columns=wrangle_output)
            df[output] = data
        elif not any([col in metadata["settings"]["columns"] for col in wrangle_output]):
            # User specified no columns from the wrangle
            # Add dict of all values to those columns
            data = _lookup(df[input].values.tolist(), model_id)
            for out in output:
                df[out] = data
        else:
            # User specified a mixture of unrecognized columns and columns from the wrangle
            raise ValueError('Lookup may only contain all named or unnamed columns.')

    # for i in range(len(output)):
    #     df[output[i]] = df.loc[:, input].map(arg=reference, na_action=na_action)

    # if default:
    #     df[output] = df[output].fillna(default)
    
    return df


def math(df: _pd.DataFrame, input: str, output: str) -> _pd.DataFrame:
    """
    type: object
    description: Apply a mathematical calculation.
    additionalProperties: false
    required:
      - input
      - output
    properties:
      input:
        type: string
        description: |
          The mathematical expression using column names. e.g. column1 * column2
          + column3.  Note: spaces within column names are replaced by underscores (_).
      output:
        type: string
        description: The column to output the results to
    """
    df_temp = df.copy()
    df_temp.columns = df_temp.columns.str.replace(' ', '_')
    df[output] = _ne.evaluate(input, df_temp.to_dict(orient='list'))
    return df


def maths(df: _pd.DataFrame, input: str, output: str) -> _pd.DataFrame:
    """
    type: object
    description: Apply a mathematical calculation.
    additionalProperties: false
    required:
      - input
      - output
    properties:
      input:
        type: string
        description: |
          The mathematical expression using column names. e.g. column1 * column2
          + column3. Note: spaces within column names are replaced by underscores (_).
      output:
        type: string
        description: The column to output the results to
    """
    df_temp = df.copy()
    df_temp.columns = df_temp.columns.str.replace(' ', '_')
    df[output] = _ne.evaluate(input, df_temp.to_dict(orient='list'))
    return df


def python(
    df: _pd.DataFrame,
    command: str,
    output: _Union[str, list],
    input: _Union[str, list] = None,
    **kwargs
) -> _pd.DataFrame:
    """
    type: object
    description: |-
      Apply a simple single-line python command. For more complex python use a custom function.
      Note, this evaluates the python command - be especially cautious including
      variables from untrusted sources within the command string.
      The python command will be evaluated once for each row and the result returned.
      Reference column values by using their name.
      Spaces within column names are replaced by underscores (_)
      Additionally, all columns are available as a dict named kwargs.
    required:
      - command
      - output
    properties:
      input:
        type:
          - string
          - array
        description: |
          Name or list of input column(s) to filter the data available
          to the command. Useful in conjunction with kwargs to target
          a variable range of columns.
      output:
        type:
          - string
          - array
        description: |
          Name or list of output column(s). To output multiple columns,
          return a list of the corresponding length.  Note: spaces within
           column names are replaced by underscores (_).
      command:
        type: string
        description: Python command. This must return a value.
    """
    def _apply_command(**kwargs):
        return eval(command, {**kwargs, **{"kwargs": kwargs}}, {})
    
    df_temp = df.copy()

    if input:
        df_temp = df_temp[input].copy()

    df_temp.columns = df_temp.columns.str.replace(' ', '_')

    if isinstance(output, list) and len(output) > 1:
        result_type = "expand"
    else:
        result_type = "reduce"
    
    df[output] = df_temp.apply(lambda x: _apply_command(**x, **kwargs), axis=1, result_type=result_type)
    return df


def recipe(
    df: _pd.DataFrame,
    name: str = None,
    variables = {},
    output_columns = None,
    functions: _Union[_types.FunctionType, list] = [],
    **kwargs
) -> _pd.DataFrame:
    """
    anyOf:
      - "$ref": "#"
      - type: object
        description: Run a recipe as a Wrangle. Recipe-ception,
        additionalProperties: false
        required:
          - name
        properties:
          name:
            type: string
            description: file name of the recipe
          variables:
            type: object
            description: A dictionary of variables to pass to the recipe
    """
    if not name: name = kwargs

    original_df = df.copy() # copy of the original df
    
    # Running recipe wrangle
    df_temp = _recipe.run(name, variables=variables, functions=functions, dataframe=df)
    
    # column output logic
    if output_columns is None:
        df = df_temp
    else:
        df = original_df.merge(df_temp[output_columns], how='left', left_index=True, right_index=True)
        
    return df


def remove_words(
    df: _pd.DataFrame,
    input: _Union[str, list],
    to_remove: str,
    output: _Union[str, list] = None,
    tokenize_to_remove: bool = False,
    ignore_case: bool = True
    ) -> _pd.DataFrame:
    """
    type: object
    description: Remove all the elements that occur in one list from another.
    additionalProperties: false
    required:
      - input
      - to_remove
      - output
    properties:
      input:
        type: 
          - string
          - array
        description: Name of column to remove words from
      to_remove:
        type: array
        description: Column or list of columns with a list of words to be removed
      output:
        type: 
          - string
          - array
        description: Name of the output columns
      tokenize_to_remove:
        type: boolean
        description: Tokenize all to_remove inputs
      ignore_case:
        type: boolean
        description: Ignore input and to_remove case
    """
    # If output is not specified, overwrite input columns in place
    if output is None: output = input

    # If a string provided, convert to list
    if not isinstance(input, list): input = [input]
    if not isinstance(output, list): output = [output]

    # Ensure input and output are equal lengths
    if len(input) != len(output):
        raise ValueError('The lists for input and output must be the same length.')
    
    # Loop through and apply for all columns
    for input_column, output_column in zip(input, output):
        df[output_column] = _extract.remove_words(df[input_column].values.tolist(), df[to_remove].values.tolist(), tokenize_to_remove, ignore_case)
    
    return df


def rename(
    df: _pd.DataFrame,
    input: _Union[str, list] = None,
    output: _Union[str, list] = None,
    wrangles: list = None,
    **kwargs
) -> _pd.DataFrame:
    """
    type: object
    description: Rename a column or list of columns.
    properties:
      input:
        type:
          - string
          - array
        description: Name or list of input columns.
      output:
        type:
          - string
          - array
        description: Name or list of output columns.
      wrangles:
        type: array
        description: |-
          Use wrangles to transform the column names.
          The input is named 'columns' and the final result
          must also include the column named 'columns'.
          This can only be used instead of the standard rename.
        minItems: 1
        items:
          "$ref": "#/$defs/wrangles/items"
    """
    # Allow using wrangles to manipulate the column names
    if wrangles:
        input = df.columns.tolist()
        try:
            output = _wrangles.recipe.run(
                {"wrangles": wrangles},
                dataframe=_pd.DataFrame({
                    "columns": input
                }),
                functions=kwargs.get("functions", {})
            )["columns"].tolist()
        except:
            raise RuntimeError("If using wrangles to rename, a column named 'columns' must be returned.")
    
        if len(input) != len(output):
            raise RuntimeError(
                "If using wrangles to rename columns, " +
                "the results must be the same length as the input columns."
            )
    else:
        # Drop functions if not needed
        if (
            "functions" in kwargs and
            isinstance(kwargs["functions"], dict)
        ):
            del kwargs["functions"]

    # If short form of paired names is provided, use that
    if input is None:
        # Check that column name exists
        rename_cols = list(kwargs.keys())
        for x in rename_cols:
            if x not in list(df.columns): raise ValueError(f'Rename column "{x}" not found.')
        # Check if the new column names exist if so drop them
        df = df.drop(columns=[x for x in list(kwargs.values()) if x in df.columns])
        
        rename_dict = kwargs
    else:
        if not output:
            raise ValueError('If an input is provided, an output must also be provided.')

        # If a string provided, convert to list
        if not isinstance(input, list): input = [input]
        if not isinstance(output, list): output = [output]

        # Ensure input and output are equal lengths
        if len(input) != len(output):
            raise ValueError('The lists for input and output must be the same length.')
        
        # Check that the output columns don't already exist if so drop them
        df = df.drop(columns=[x for x in output if x in df.columns])
        
        # Otherwise create a dict from input and output columns
        rename_dict = dict(zip(input, output))

    return df.rename(columns=rename_dict)


def replace(df: _pd.DataFrame, input: _Union[str, list], find: str, replace: str, output: _Union[str, list] = None) -> _pd.DataFrame:
    """
    type: object
    description: Quick find and replace for simple values. Can use regex in the find field.
    additionalProperties: false
    required:
      - input
      - find
      - replace
    properties:
      input:
        type:
          - string
          - array
        description: Name or list of input column
      output:
        type:
          - string
          - array
        description: Name or list of output column
      find:
        type: string
        description: Pattern to find using regex
      replace:
        type: string
        description: Value to replace the pattern found
    """
    # If output is not specified, overwrite input columns in place
    if output is None: output = input

    # If a string provided, convert to list
    if not isinstance(input, list): input = [input]
    if not isinstance(output, list): output = [output]

    # Ensure input and output are equal lengths
    if len(input) != len(output):
        raise ValueError('The lists for input and output must be the same length.')
    
    # Loop through and apply for all columns
    for input_column, output_column in zip(input, output):
        df[output_column] = df[input_column].apply(lambda x: _re.sub(str(find), str(replace), str(x)))
        
    return df


def similarity(df: _pd.DataFrame, input: list,  output: str, method: str = 'cosine') -> _pd.DataFrame:
    """
    type: object
    description: Calculate the cosine similarity of two vectors
    additionalProperties: false
    required:
      - input
      - output
    properties:
      input:
        type: array
        description: Two columns of vectors to compare the similarity of.
        minItems: 2
        maxItems: 2
      output:
        type: string
        description: Name of the output column.
      method:
        type: string
        description: >-
          The type of similarity to calculate (cosine or euclidean).
          Adjusted cosine adjusts the default cosine calculation
          to cover a range of 0-1 for typical comparisons.
        enum:
          - cosine
          - adjusted cosine
          - euclidean
    """
    # Check to see that two columns were passed through input
    if not isinstance(input, list) or len(input) != 2:
        raise ValueError('Input must consist of a list of two columns')

    if method == 'cosine':
        similarity_list = [
            _np.dot(x, y)
            /
            (_np.linalg.norm(x) * _np.linalg.norm(y)) 
            for x, y in zip(df[input[0]].values, df[input[1]].values)
        ]
    elif method == 'adjusted cosine': # Normalizes output from 0-1
        similarity_list = [
            round(max(min(
              1 - _math.acos(
                  round(
                    _np.dot(x, y)
                    /
                    (_np.linalg.norm(x) * _np.linalg.norm(y)),
                    3
                  )
            ), 1), 0), 3)
            for x, y in zip(df[input[0]].values, df[input[1]].values)
        ]
    elif method == 'euclidean':
        similarity_list = [
            _math.sqrt(
                sum(
                    pow(a -b, 2)
                    for a, b in zip(x, y)
                )
            )
            for x, y in zip(df[input[0]].values, df[input[1]].values)
        ]
    else:
        # Ensure method is of a valid type
        raise TypeError('Invalid method, must be "cosine", "adjusted cosine" or "euclidean"')

    # Ensure values are python float
    df[output] = [
        float(x)
        for x in similarity_list
    ]

    return df


def sql(
    df: _pd.DataFrame,
    command: str,
    params: _Union[list, dict] = None,
    preserve_index: bool = False
) -> _pd.DataFrame:
    """
    type: object
    description: Apply a SQL command to the current dataframe. Only SELECT statements are supported - the result will be the output.
    additionalProperties: false
    required:
      - command
    properties:
      command:
        type: string
        description: SQL Command. The table is called df. For specific SQL syntax, this uses the SQLite dialect.
      params:
        type: 
          - array
          - object
        description: |-
          Variables to use in conjunctions with query.
          This allows the query to be parameterized.
          This uses sqlite syntax (? or :name)
    """
    # Copy to ensure the index of the original dataframe isn't mutated
    df = df.copy()

    if command.strip().split()[0].upper() != 'SELECT':
      raise ValueError('Only SELECT statements are supported for sql wrangles')

    # Create an in-memory db with the contents of the current dataframe
    db = _sqlite3.connect(':memory:')
    
    # List of columns changed
    cols_changed = []
    for cols in df.columns:
        count = 0        
        for row in df[cols]:
            # If row contains objects, then convert to json
            if isinstance(row, dict) or isinstance(row, list):
                # Check if there is an object in the column and record column name to convert to json
                cols_changed.append(cols)
                break
            # Only check the first 10 rows of a column
            count += 1
            if count > 10: break
            
        if cols in cols_changed:
            # If the column is in cols_changed then convert to json
            _to_json(df=df, input=cols)

    if preserve_index:
        # Preserve original index and replace with an distinctive name
        index_names = list(df.index.names)
        df.index.names = ["wrwx_sql_temp_index"]

        # Write the dataframe to the database
        df.to_sql('df', db, if_exists='replace', index = True, method='multi', chunksize=1000)
        
        # Execute the user's query against the database and return the results
        df = _pd.read_sql(command, db, params = params, index_col="wrwx_sql_temp_index")

        # Restore the original index names
        df.index.names = index_names
    else:
        # Write the dataframe to the database
        df.to_sql('df', db, if_exists='replace', index = True, method='multi', chunksize=1000)
        # Execute the user's query against the database and return the results
        df = _pd.read_sql(command, db, params = params)

    db.close()
    
    # Change the columns back to an object
    for new_cols in df.columns:
        if new_cols in cols_changed:
            # If the column is in cols changed, then change back to an object
            _from_json(df=df, input=new_cols)
    
    return df


def standardize(df: _pd.DataFrame, input: _Union[str, list], model_id: _Union[str, list], output: _Union[str, list] = None, case_sensitive: bool = False) -> _pd.DataFrame:
    """
    type: object
    description: Standardize data using a DIY or bespoke standardization wrangle. Requires WrangleWorks Account and Subscription.
    additionalProperties: false
    required:
      - input
    properties:
      input:
        type:
          - string
          - array
        description: Name or list of input columns.
      output:
        type:
          - string
          - array
        description: Name or list of output columns
      model_id:
        type:
          - string
          - array
        description: The ID of the wrangle to use (do not include 'find' and 'replace')
      case_sensitive:
        type: bool
        description: Allows the wrangle to be case sensitive if set to True, default is False.
    """
    # If user hasn't specified an output column, overwrite the input
    if output is None: output = input

    # If user provides a single string, convert all the arguments to lists for consistency
    if isinstance(input, str): input = [input]
    if isinstance(output, str): output = [output]
    if isinstance(model_id, str): model_id = [model_id]

    # Ensure input and output are equal lengths
    if len(input) != len(output):
        raise ValueError('The lists for input and output must be the same length.')
    
    # If Several model ids applied to a column in place
    if all(len(x) == 1 for x in [input, output]) and isinstance(model_id, list):
        tmp_output = input
        df_copy = df.loc[:, [input[0]]]
        for model in model_id:
            for input_column, output_column in zip(input, tmp_output):
                df_copy[output_column] = _standardize(df_copy[output_column].astype(str).tolist(), model, case_sensitive)
        
        # Adding the result of the df_copy to the original dataframe
        df[output[0]] = df_copy[output_column]
        return df

    for model in model_id:
        for input_column, output_column in zip(input, output):
            df[output_column] = _standardize(df[input_column].astype(str).tolist(), model, case_sensitive)
            
    return df


def translate(df: _pd.DataFrame, input: _Union[str, list], output: _Union[str, list], target_language: str, source_language: str = 'AUTO', case: str = None) -> _pd.DataFrame:
    """
    type: object
    description: Translate the input to a different language. Requires WrangleWorks Account and DeepL API Key (A free account for up to 500,000 characters per month is available).
    additionalProperties: false
    required:
      - input
      - output
      - target_language
    properties:
      input:
        type:
          - string
          - array
        description: Name of the column to translate
      output:
        type:
          - string
          - array
        description: Name of the output column
      target_language:
        type: string
        description: Code of the language to translate to
        enum:
          - Bulgarian
          - Chinese
          - Czech
          - Danish
          - Dutch
          - English (American)
          - English (British)
          - Estonian
          - Finnish
          - French
          - German
          - Greek
          - Hungarian
          - Italian
          - Japanese
          - Latvian
          - Lithuanian
          - Polish
          - Portuguese
          - Portuguese (Brazilian)
          - Romanian
          - Russian
          - Slovak
          - Slovenian
          - Spanish
          - Swedish
      source_language:
        type: string
        description: Code of the language to translate from. If omitted, automatically detects the input language
        enum:
          - Auto
          - Bulgarian
          - Chinese
          - Czech
          - Danish
          - Dutch
          - English
          - Estonian
          - Finnish
          - French
          - German
          - Greek
          - Hungarian
          - Italian
          - Japanese
          - Latvian
          - Lithuanian
          - Polish
          - Portuguese
          - Romanian
          - Russian
          - Slovak
          - Slovenian
          - Spanish
          - Swedish
    """
    
    # If output is not specified, overwrite input columns in place
    if output is None: output = input

    # If a string provided, convert to list
    if not isinstance(input, list): input = [input]
    if not isinstance(output, list): output = [output]

    # Ensure input and output are equal lengths
    if len(input) != len(output):
        raise ValueError('The lists for input and output must be the same length.')
    
    # Loop through and apply for all columns
    for input_column, output_column in zip(input, output):
        df[output_column] = _translate(df[input_column].astype(str).tolist(), target_language, source_language, case)

    return df<|MERGE_RESOLUTION|>--- conflicted
+++ resolved
@@ -13,10 +13,7 @@
 import requests as _requests
 import pandas as _pd
 import wrangles as _wrangles
-<<<<<<< HEAD
-=======
 import json as _json
->>>>>>> 71ee5a97
 import numpy as _np
 import math as _math
 import concurrent.futures as _futures
