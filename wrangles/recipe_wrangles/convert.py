"""
Functions to convert data formats and representations
"""
import json as _json
from typing import Union as _Union
import re as _re
import numpy as _np
import pandas as _pd
from fractions import Fraction as _Fraction
import yaml as _yaml
from ..utils import safe_str_transform as _safe_str_transform
try:
    from yaml import CSafeLoader as _YAMLLoader, CSafeDumper as _YAMLDumper
except ImportError:
    from yaml import SafeLoader as _YAMLLoader, SafeDumper as _YAMLDumper


def case(df: _pd.DataFrame, input: _Union[str, list], output: _Union[str, list] = None, case: str = 'lower') -> _pd.DataFrame:
    """
    type: object
    description: Change the case of the input.
    additionalProperties: false
    required:
      - input
      - case
    properties:
      input:
        type:
          - string
          - array
        description: Name or list of input columns
      output:
        type:
          - string
          - array
        description: Name or list of output columns
      case:
        type: string
        description: The case to convert to. lower, upper, title or sentence
        enum:
          - lower
          - upper
          - title
          - sentence
    """
    # If output is not specified, overwrite input columns in place
    if output is None: output = input

    # Get the requested case, default lower
    desired_case = case.lower()

    # If a string provided, convert to list
    if not isinstance(input, list): input = [input]
    if not isinstance(output, list): output = [output]

    # Ensure input and output are equal lengths
    if len(input) != len(output):
        raise ValueError('The lists for input and output must be the same length.')
    
<<<<<<< HEAD
    warnings = {
        "invalid_data": {
            "logged": False,
            "message": 'Found invalid values when using convert.case. Non-string values will be skipped.'
        }
    }
=======
    # Return early for empty dataframe
    if df.empty: 
        df[output] = None
        return df
>>>>>>> 78afa8a8

    # Loop through and apply for all columns
    for input_column, output_column in zip(input, output):
        df[output_column] = df[input_column].apply(lambda x: _safe_str_transform(x, desired_case, warnings))

    return df


def data_type(df: _pd.DataFrame, input: _Union[str, list], output: _Union[str, list] = None, data_type: str = 'str', **kwargs) -> _pd.DataFrame:
    """
    type: object
    description: Change the data type of the input.
    additionalProperties: false
    required:
      - input
      - data_type
    properties:
      input:
        type: 
          - string
          - array
        description: Name or list of input columns
      output:
        type:
          - string
          - array
        description: Name or list of output columns
      data_type:
        type: string
        description: The new data type
        enum:
          - str
          - float
          - int
          - bool
          - datetime
    """
    # If output is not specified, overwrite input columns in place
    if output is None: output = input

    # If a string provided, convert to list
    if not isinstance(input, list): input = [input]
    if not isinstance(output, list): output = [output]
    
    # Ensure input and output are equal lengths
    if len(input) != len(output):
        raise ValueError('The lists for input and output must be the same length.')

    # If the datatype is datetime
    if data_type == 'datetime':
        temp = _pd.to_datetime(df[input].stack(), **kwargs).unstack()
        df[output] = temp

    else:
        # Loop through and apply for all columns
        for input_column, output_column in zip(input, output):
            df[output_column] = df[input_column].astype(data_type)

    return df


def fraction_to_decimal(
    df: _pd.DataFrame,
    input: _Union[str, list],
    decimals: int = 4,
    output: _Union[str, list] = None
) -> _pd.DataFrame:
    """
    type: object
    description: Convert fractions to decimals
    additionalProperties: false
    required:
      - input
    properties:
      input:
        type:
          - string
          - array
        description: Name of the input column
      output:
        type:
          - string
          - array
        description: Name of the output colum
      decimals:
        type:
          - number
        description: Number of decimals to round fraction
    """
    # Set the output column as input if not provided
    if output is None: output = input
    
    # Ensure input and outputs are lists
    if not isinstance(input, list): input = [input]
    if not isinstance(output, list): output = [output]
    
    # Ensure input and output are equal lengths
    if len(input) != len(output):
        raise ValueError('The lists for input and output must be the same length.')
    
    for in_col, out_col in zip(input, output):
        results = []
        for item in df[in_col].astype(str):
            fractions = fractions = _re.finditer(r'\b(\d+[\s-])?\d+/\d+\b', item)
            replacement_list = []
            for match in fractions:
                fraction_str = match.group()
                                
                # Get only the fraction part with or without whole number
                fraction = _Fraction(_re.findall(r'\d+\/\d+', fraction_str)[0])
                decimal = round(float(fraction), decimals)
                
                # try to see if there is a whole number
                if _re.findall(r'(\d+[\s-])', fraction_str):
                    # remove the "-" from the whole number
                    whole_number = _re.findall(r'(\d+[\s-])', fraction_str)[0].strip()
                    whole_number = _re.sub(r'-', "", whole_number)
                    whole_number = int(whole_number)
                    decimal = whole_number + decimal
                
                replacement_list.append((fraction_str, str(decimal)))
            for fraction, dec in replacement_list:
                item = item.replace(fraction, dec)
            
            
            results.append(item)
            
        df[out_col] = results
    
    return df


def from_json(
    df: _pd.DataFrame, 
    input: _Union[str, list], 
    output: _Union[str, list] = None,
    default = None,
    **kwargs
) -> _pd.DataFrame:
    """
    type: object
    description: Convert a JSON representation into an object
    required:
      - input
    properties:
      input:
        type:
          - string
          - array
        description: Name of the input column.
      output:
        type:
          - string
          - array
        description: Name of the output column. If omitted, the input column will be overwritten
      default:
        type: ["string","array","object","number","boolean","null"]
        description: Value to return if the row is empty or fails to be parsed as JSON
    """
    def _load_with_fallback(value):
        """
        Attempt to load JSON.
        If fails and user has provided a default, return that.
        If no default, raise an error.
        """
        try:
            return _json.loads(value, **kwargs)
        except:
            if default != None:
                return default
            else:
                raise ValueError(
                    "Unable to load all rows as JSON. " +
                    "Set a default to set a value if the row is empty or fails to parse."
                )

    # Set output column as input if not provided
    if output is None: output = input
    
    # Ensure input and outputs are lists
    if not isinstance(input, list): input = [input]
    if not isinstance(output, list): output = [output]
    
    # Ensure input and output are equal lengths
    if len(input) != len(output):
        raise ValueError('The lists for input and output must be the same length.')
        
    # Loop through and apply for all columns
    for input_column, output_column in zip(input, output):
        df[output_column] = [
            _load_with_fallback(x)
            for x in df[input_column]
        ]
    
    return df


def to_json(
    df: _pd.DataFrame, 
    input: _Union[str, list], 
    output: _Union[str, list] = None, 
    ensure_ascii: bool = False,
    **kwargs
) -> _pd.DataFrame:
    r"""
    type: object
    description: Convert an object to a JSON representation.
    required:
      - input
    properties:
      input:
        type:
          - string
          - array
        description: Name of the input column.
      output:
        type:
          - string
          - array
        description: Name of the output column. If omitted, the input column will be overwritten
      indent:
        type:
          - string
          - integer
        description: >-
          If indent is a non-negative integer or string, then JSON array elements and object members will be pretty-printed 
          with that indent level. An indent level of 0, negative, or "" will only insert newlines. None (the default) selects the most 
          compact representation. Using a positive integer indent indents that many spaces per level. If indent is a string (such as '\t'), 
          that string is used to indent each level.
      sort_keys:
        type: boolean
        description: If sort_keys is true (defaults to False), then the output of dictionaries will be sorted by key.
      ensure_ascii:
        type: boolean
        description: If true, non-ASCII characters will be escaped. Default is false 
    """
    def handle_unusual_datatypes(o):
        if isinstance(o, _np.ndarray):
            return o.tolist()
        if isinstance(o, (_np.integer, _np.floating)):
            return o.item()
        else:
            return o.__str__()

    # Set output column as input if not provided
    if output is None: output = input
    
    # Ensure input and outputs are lists
    if not isinstance(input, list): input = [input]
    if not isinstance(output, list): output = [output]
    
    # Ensure input and output are equal lengths
    if len(input) == len(output):
        # Loop through and apply for all columns
        for input_columns, output_column in zip(input, output):
            df[output_column] = [
                _json.dumps(
                    row,
                    ensure_ascii=ensure_ascii,
                    default=handle_unusual_datatypes,
                    **kwargs
                ) 
                for row in df[input_columns].values
            ]
    elif len(input) > 1 and len(output) == 1:
        df[output] = [
            _json.dumps(
                row,
                ensure_ascii=ensure_ascii,
                default=handle_unusual_datatypes,
                **kwargs
            ) 
            for row in df[input].to_dict(orient="records")
        ]
    else:
        raise ValueError('The lists for input and output must be the same length.')

    return df

 
def from_yaml(
    df: _pd.DataFrame, 
    input: _Union[str, list], 
    output: _Union[str, list] = None,
    default = None,
    **kwargs
) -> _pd.DataFrame:
    """
    type: object
    description: Convert a YAML representation into an object
    required:
      - input
    properties:
      input:
        type:
          - string
          - array
        description: Name of the input column.
      output:
        type:
          - string
          - array
        description: >-
          Name of the output column.
          If omitted, the input column will be overwritten
      default:
        type: ["string","array","object","number","boolean","null"]
        description: Value to return if the row is empty or fails to be parsed as JSON
    """
    def _load_with_fallback(value):
        """
        Attempt to load JSON.
        If fails and user has provided a default, return that.
        If no default, raise an error.
        """
        try:
            return _yaml.load(value, Loader=_YAMLLoader, **kwargs) or default
        except:
            if default != None:
                return default
            else:
                raise ValueError(
                    "Unable to load all rows as YAML. " +
                    "Set a default to set a value if the row is empty or fails to parse."
                )

    # Set output column as input if not provided
    if output is None: output = input
    
    # Ensure input and outputs are lists
    if not isinstance(input, list): input = [input]
    if not isinstance(output, list): output = [output]
    
    # Ensure input and output are equal lengths
    if len(input) != len(output):
        raise ValueError('The lists for input and output must be the same length.')
        
    # Loop through and apply for all columns
    for input_column, output_column in zip(input, output):
        df[output_column] = [
            _load_with_fallback(x)
            for x in df[input_column]
        ]
    
    return df


def to_yaml(
    df: _pd.DataFrame, 
    input: _Union[str, list], 
    output: _Union[str, list] = None,
    sort_keys: bool = False,
    allow_unicode: bool = True,
    **kwargs
) -> _pd.DataFrame:
    r"""
    type: object
    description: Convert an object to a YAML representation.
    required:
      - input
    properties:
      input:
        type:
          - string
          - array
        description: Name of the input column.
      output:
        type:
          - string
          - array
        description: >-
          Name of the output column.
          If omitted, the input column will be overwritten
      indent:
        type: integer
        description: >-
          Specify the number of spaces for indentation to 
          specify nested elements
      sort_keys:
        type: boolean
        description: >-
          If sort_keys is true (default: False),
          then the output of dictionaries will be sorted by key.
    """
    # Set output column as input if not provided
    if output is None: output = input
    
    # Ensure input and outputs are lists
    if not isinstance(input, list): input = [input]
    if not isinstance(output, list): output = [output]
    
    # Ensure input and output are equal lengths
    if len(input) == len(output):
        # Loop through and apply for all columns
        for input_columns, output_column in zip(input, output):
            df[output_column] = [
                _yaml.dump(
                    row,
                    sort_keys=sort_keys,
                    allow_unicode=allow_unicode,
                    Dumper=_YAMLDumper,
                    **kwargs
                )
                for row in df[input_columns].values
            ]
    elif len(input) > 1 and len(output) == 1:
        # User specified multiple inputs but only one output
        # Merge the inputs into a single dictionary before converting
        df[output] = [
            _yaml.dump(
                row,
                sort_keys=sort_keys,
                allow_unicode=allow_unicode,
                Dumper=_YAMLDumper,
                **kwargs
            )
            for row in df[input].to_dict(orient="records")
        ]
    else:
        raise ValueError('The lists for input and output must be the same length.')
        
    return df<|MERGE_RESOLUTION|>--- conflicted
+++ resolved
@@ -57,19 +57,17 @@
     if len(input) != len(output):
         raise ValueError('The lists for input and output must be the same length.')
     
-<<<<<<< HEAD
+    # Return early for empty dataframe
+    if df.empty: 
+        df[output] = None
+        return df
+    
     warnings = {
         "invalid_data": {
             "logged": False,
             "message": 'Found invalid values when using convert.case. Non-string values will be skipped.'
         }
     }
-=======
-    # Return early for empty dataframe
-    if df.empty: 
-        df[output] = None
-        return df
->>>>>>> 78afa8a8
 
     # Loop through and apply for all columns
     for input_column, output_column in zip(input, output):
