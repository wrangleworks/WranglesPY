"""
Functions to run extraction wrangles
"""
import pandas as _pd
from typing import Union as _Union
from .. import extract as _extract
from .. import format as _format
import re as _re


def address(df: _pd.DataFrame, input: str, output: str, dataType: str) -> _pd.DataFrame:
    """
    type: object
    description: Extract parts of addresses. Requires WrangleWorks Account.
    additionalProperties: false
    required:
      - input
      - output
    properties:
      input:
        type: string
        description: Name of the input column.
      output:
        type: string
        description: Name of the output column.
    """
    # If the input is a string
    if isinstance(input, str) and isinstance(output, str):
        df[output] = _extract.address(df[input].astype(str).tolist(), dataType)
    
    # If the input is multiple columns (a list)
    elif isinstance(input, list) and isinstance(output, list):
        for in_col, out_col in zip(input, output):
            df[out_col] = _extract.address(df[in_col].astype(str).tolist(), dataType)
            
    # If the input and output are not the same type    
    elif type(input) != type(output):
        raise ValueError('If providing a list of inputs/outputs, a corresponding list of inputs/outputs must also be provided.')
            
    return df


def attributes(df: _pd.DataFrame, input: str, output: str, responseContent: str = 'span', attribute_type: str = None, desired_unit: str = None, bound: str = 'mid') -> _pd.DataFrame:
    """
    type: object
    description: Extract numeric attributes from the input such as weights or lengths. Requires WrangleWorks Account.
    additionalProperties: false
    required:
      - input
      - output
    properties:
      input:
        type: string
        description: Name of the input column.
      output:
        type: string
        description: Name of the output column.
      attribute_type:
        type: string
        description: Request only a specific type of attribute
        enum:
          - angle
          - area
          - capacitance
          - charge
          - current
          - data transfer rate
          - electric potential
          - electrical conductance
          - electrical resistance
          - energy
          - force
          - frequency
          - inductance
          - instance frequency
          - length
          - mass
          - power
          - pressure
          - speed
          - temperature
          - time
          - volume
          - volumetric flow
      responseContent:
        type: string
        description: span - returns the text found. object - returns an object with the value and unit
        enum:
          - span
          - object
      bound:
        type: string
        description: When returning an object, if the input is a range (e.g. 10-20mm) set the value to return. min, mid or max. Default mid.
        enum:
          - min
          - mid
          - max
    """
    # If the input is a string
    if isinstance(input, str) and isinstance(output, str):
        df[output] = _extract.attributes(df[input].astype(str).tolist(), responseContent, attribute_type, desired_unit, bound)
        
    # If the input is multiple columns (a list)
    elif isinstance(input, list) and isinstance(output, list):
        for in_col, out_col in zip(input, output):
            df[out_col] = _extract.attributes(df[in_col].astype(str).tolist(), responseContent, attribute_type, desired_unit, bound)
    
    # If the input and output are not the same type    
    elif type(input) != type(output):
        raise ValueError('If providing a list of inputs/outputs, a corresponding list of inputs/outputs must also be provided.')
        
    return df


def codes(df: _pd.DataFrame, input: _Union[str, list], output: _Union[str, list]) -> _pd.DataFrame:
    """
    type: object
    description: Extract alphanumeric codes from the input. Requires WrangleWorks Account.
    additionalProperties: false
    required:
      - input
      - output
    properties:
      input:
        type:
          - string
          - array
        description: Name or list of input columns.
      output:
        type:
          - string
          - array
        description: Name or list of output columns
    """
    if isinstance(input, str):
        df[output] = _extract.codes(df[input].astype(str).tolist())
    elif isinstance(input, list):
        # If a list of inputs is provided, ensure the list of outputs is the same length
        if len(input) != len(output):
            if isinstance(output, str):
                df[output] = _extract.codes(_format.concatenate(df[input].astype(str).values.tolist(), ' aaaaaaa '))
            else:
                raise ValueError('If providing a list of inputs, a corresponding list of outputs must also be provided.')
        else:
            for input_column, output_column in zip(input, output):
                df[output_column] = _extract.codes(df[input_column].astype(str).tolist())

    return df


def custom(df: _pd.DataFrame, input: _Union[str, list], output: _Union[str, list], model_id: _Union[str, list] = None, find: str = None) -> _pd.DataFrame:
    """
    type: object
    description: Extract data from the input using a DIY or bespoke extraction wrangle. Requires WrangleWorks Account and Subscription.
    additionalProperties: false
    required:
      - input
      - output
    properties:
      input:
        type:
          - string
          - array
        description: Name or list of input columns.
      output:
        type:
          - string
          - array
        description: Name or list of output columns
      model_id:
        type: string
        description: The ID of the wrangle to use (do not include find)
      find:
        type:
          - string
        description: Pattern to find using regex (do not include model_id)
    """
    if model_id is not None and find is None:
    
        if isinstance(input, str) and isinstance(output, str) and type(model_id) != list:
            df[output] = _extract.custom(df[input].astype(str).tolist(), model_id=model_id)
            
        elif isinstance(input, list) and type(model_id) != list:
            # If a list of inputs is provided, ensure the list of outputs is the same length
            if len(input) != len(output):
                if isinstance(output, str):
                    df[output] = _extract.custom(_format.concatenate(df[input].astype(str).values.tolist(), ' '), model_id=model_id)
                else:
                    raise ValueError('If providing a list of inputs, a corresponding list of outputs must also be provided.')
            else:
                for input_column, output_column in zip(input, output):
                    df[output_column] = _extract.custom(df[input_column].astype(str).tolist(), model_id=model_id)
                    
        # Multiple different custom wrangles at the same time
        elif isinstance(input, list) and isinstance(output, list) and isinstance(model_id, list):
            for in_col, out_col, mod_id in zip(input, output, model_id):
                df[out_col] = _extract.custom(df[in_col].astype(str).tolist(),model_id=mod_id)

    elif find is not None and model_id is None:
        
        def mini_extract(string):
            new_string = _re.findall(find, string)
            return new_string
        
        df[output] = df[input].apply(lambda x: mini_extract(x))
        
    else:
        raise ValueError('Extract custom must have model_id or find as parameters')
          
    return df


def html(df: _pd.DataFrame, input: _Union[str, list], data_type: str, output: _Union[str, list] = None) -> _pd.DataFrame:
    """
    type: object
    description: Extract elements from strings containing html. Requires WrangleWorks Account.
    additionalProperties: false
    required:
      - input
      - output
      - data_type
    properties:
      input:
        type:
          - string
          - array
        description: Name or list of input columns.
      output:
        type:
          - string
          - array
        description: Name or list of output columns
      data_type:
        type: string
        description: The type of data to extract
        enum:
          - text
          - links
    """
    if isinstance(input, str): input = [input]
    if output is None: output = input

    for input_column, output_column in zip(input, output):
        df[output_column] = _extract.html(df[input_column].astype(str).tolist(), dataType=data_type)
            
    return df


def properties(df: _pd.DataFrame, input: str, output: str, property_type: str = None, return_data_type: str = 'list') -> _pd.DataFrame:
    """
    type: object
    description: Extract text properties from the input. Requires WrangleWorks Account.
    additionalProperties: false
    required:
      - input
      - output
    properties:
      input:
        type: string
        description: Name of the input column
      output:
        type: string
        description: Name of the output columns
      property_type:
        type: string
        description: The specific type of properties to extract
<<<<<<< HEAD
      return_data_type:
        type: string
        description: The format to return the data, as a list or as a string
=======
        enum:
          - Colours
          - Materials
          - Shapes
          - Standards
>>>>>>> a1dbf43a
    """
    # If the input is a string
    if isinstance(input, str) and isinstance(output, str):
        df[output] = _extract.properties(df[input].astype(str).tolist(), type=property_type, return_data_type=return_data_type)
    
    # If the input is multiple columns (a list)
    elif isinstance(input, list) and isinstance(output, list):
        for in_col, out_col in zip(input, output):
            df[out_col] = _extract.properties(df[in_col].astype(str).tolist(), type=property_type, return_data_type=return_data_type)
    
    # If the input and output are not the same type
    elif type(input) != type(output):
        raise ValueError('If providing a list of inputs/outputs, a corresponding list of inputs/outputs must also be provided.')
    
    return df
    
def brackets(df: _pd.DataFrame, input: str, output: str) -> _pd.DataFrame:
    """
    type: object
    description: Extract text properties in brackets from the input
    additionalProperties: false
    required:
      - input
      - output
    properties:
      input:
        type: string
        description: Name of the input column
      output:
        type: string
        description: Name of the output columns
    """
    # If the input is a string
    if isinstance(input, str) and isinstance(output, str):
        df[output] = _extract.brackets(df[input].astype(str).tolist())

    # If the input is multiple columns (a list)
    elif isinstance(input, list) and isinstance(output, list):
        for in_col, out_col in zip(input, output):
            df[out_col] = _extract.brackets(df[in_col].astype(str).tolist())
    
    # If the input and output are not the same type
    elif type(input) != type(output):
        raise ValueError('If providing a list of inputs/outputs, a corresponding list of inputs/outputs must also be provided.')

    return df

def date_properties(df: _pd.DataFrame, input: _pd.Timestamp, property: str, output: str = None) -> _pd.DataFrame:
    """
    type: object
    description: Extract date properties from a date (day, month, year, etc...)
    additionalProperties: false
    required:
      - input
      - property
    properties:
      input:
        type: string
        description: Name of the input column
      output:
        type: string
        description: Name of the output columns
      property:
        type: string
        description: Property to extract from date
        enum:
          - day
          - day_of_year
          - month
          - month_name
          - weekday
          - week_day_name
          - week_year
          - quarter
    """
    if output is None: output = input
    
    properties_object = {
        'day': df[input].dt.day,
        'day_of_year': df[input].dt.day_of_year,
        'month': df[input].dt.month,
        'month_name': df[input].dt.month_name(),
        'weekday': df[input].dt.weekday,
        'week_day_name': df[input].dt.day_name(),
        'week_year': df[input].dt.isocalendar()['week'],
        'quarter': df[input].dt.quarter,
    }
    
    if property in properties_object.keys():
        df[output] = properties_object[property]
    else:
        raise ValueError(f"\"{property}\" not a valid date property.")
    
    return df
    
def date_frequency(df: _pd.DataFrame, start_time: _pd.Timestamp, end_time: _pd.Timestamp, output: str, frequency: str = 'day') -> _pd.DataFrame:
    """
    type: object
    description: Extract date range frequency from two dates
    additionalProperties: false
    required:
      - start_time
      - end_time
    properties:
      start_time:
        type: string
        description: Name of the start date column
      end_time:
        type: string
        description: Name of the end date column
      output:
        type: string
        description: Name of the output column
      frequency:
        type: string
        description: Type of frequency to count
        enum:
          - business days
          - days
          - weeks
          - months
          - semi months
          - business month ends
          - month starts
          - semi month starts
          - business month starts
          - quarters
          - quarter starts
          - years
          - business hours
          - hours
          - minutes
          - seconds
          - milliseconds
    """
    frequency_object = {
        'business days': 'B',
        'days': 'D',
        'weeks': 'W',
        'months':'M',
        'semi months': 'SM',
        'business month ends': 'BM',
        'month starts': 'MS',
        'semi month starts': 'SMS',
        'business month starts': 'BMS',
        'quarters': 'Q',
        'quarter starts': 'QS',
        'years': 'Y',
        'business hours': 'BH',
        'hours': 'H',
        'minutes': 'T',
        'seconds': 'S',
        'milliseconds': 'L',
    }
    
    # Checking if frequency is invalid
    if frequency not in frequency_object.keys():
        raise ValueError(f"\"{frequency}\" not a valid frequency")
        
    # Removing timezone information from columns before operation
    start_data = df[start_time].dt.tz_localize(None).copy()
    end_data = df[end_time].dt.tz_localize(None).copy()
    
    results = []
    for start, end in zip(start_data, end_data):
        results.append(len(_pd.date_range(start, end, freq=frequency_object[frequency])[1:]))
    
    df[output] = results
    
    return df<|MERGE_RESOLUTION|>--- conflicted
+++ resolved
@@ -264,17 +264,14 @@
       property_type:
         type: string
         description: The specific type of properties to extract
-<<<<<<< HEAD
       return_data_type:
         type: string
         description: The format to return the data, as a list or as a string
-=======
         enum:
           - Colours
           - Materials
           - Shapes
           - Standards
->>>>>>> a1dbf43a
     """
     # If the input is a string
     if isinstance(input, str) and isinstance(output, str):
