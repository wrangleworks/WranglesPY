--- conflicted
+++ resolved
@@ -293,7 +293,6 @@
         type: string
         description: Name of the output columns
     """
-<<<<<<< HEAD
     # If the input is a string
     if isinstance(input, str) and isinstance(output, str):
         df[output] = _extract.brackets(df[input].astype(str).tolist())
@@ -309,11 +308,6 @@
 
     return df
 
-=======
-    df[output] = _extract.brackets(df[input].astype(str).tolist())
-    return df
-    
->>>>>>> 5296d2ca
 def date_properties(df: _pd.DataFrame, input: _pd.Timestamp, property: str, output: str = None) -> _pd.DataFrame:
     """
     type: object
@@ -436,10 +430,4 @@
     
     df[output] = results
     
-<<<<<<< HEAD
-    return df
-=======
-    return df
-    
-  
->>>>>>> 5296d2ca
+    return df