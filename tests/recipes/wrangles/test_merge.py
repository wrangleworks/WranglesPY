--- conflicted
+++ resolved
@@ -369,141 +369,6 @@
         df = wrangles.recipe.run(recipe, dataframe=data)
         assert df.iloc[0]['Combined Col'] == ['A', 'B', 'D', 'E']
 
-<<<<<<< HEAD
-def test_lists_where():
-    """
-    Test merge.lists using where
-    """
-    data = pd.DataFrame({
-        'Col1': [['A', 'B'], ['C', 'D']],
-        'Col2': [['D', 'E'], ['F', 'G']],
-        'numbers': [0, 5]
-    })
-    recipe = """
-    wrangles:
-        - merge.lists:
-            input: 
-                - Col1
-                - Col2
-            output: Combined Col
-            where: numbers > 0
-    """
-    df = wrangles.recipe.run(recipe, dataframe=data)
-    assert df.iloc[0]['Combined Col'] == '' and df.iloc[1]['Combined Col'] == ['C', 'D', 'F', 'G']
-
-def test_lists_remove_duplicates():
-    """
-    Test merge.lists using remove_duplicates
-    """
-    data = pd.DataFrame({
-        'Col1': [['A', 'B'], ['C', 'D']],
-        'Col2': [['A', 'E'], ['C', 'G']]
-    })
-    recipe = """
-    wrangles:
-        - merge.lists:
-            input: 
-                - Col1
-                - Col2
-            output: Combined Col
-            remove_duplicates: true
-    """
-    df = wrangles.recipe.run(recipe, dataframe=data)
-    assert df.iloc[0]['Combined Col'] == ['A', 'B', 'E'] and df.iloc[1]['Combined Col'] == ['C', 'D', 'G']
-
-def test_lists_single_double_quotes():
-    """
-    Tests merge.lists with single and double quotes
-    """
-    # It is important to read data from the file, otherwise the bug will not be tested
-    data = pd.read_excel('tests/samples/data.xlsx', sheet_name='Lists')
-    recipe = """
-    wrangles:
-        - merge.lists:
-            input: 
-                - Col1
-                - Col2
-            output: Combined Col
-    """
-    df = wrangles.recipe.run(recipe, dataframe=data)
-    assert df.iloc[0]['Combined Col'] == ['Zylight, LLC', "AIR ENERGY LLC's", 'Zylight, LLC']
-
-#
-# to_list
-#
-
-def test_to_lists_1():
-    data = pd.DataFrame({
-        'Col1': ['A'],
-        'Col2': ['B'],
-        'Col3': ['C']
-    })
-    recipe = """
-    wrangles:
-        - merge.to_list:
-            input: 
-                - Col1
-                - Col2
-                - Col3
-            output: Combined Col
-    """
-    df = wrangles.recipe.run(recipe, dataframe=data)
-    assert df.iloc[0]['Combined Col'] == ['A', 'B', 'C']
-    
-def test_to_lists_where():
-    """
-    Test merge.to_list using where
-    """
-    data = pd.DataFrame({
-        'Col1': ['A', 'D', 'G'],
-        'Col2': ['B', 'E', 'H'],
-        'Col3': ['C', 'F', 'I'],
-        'numbers': [3, 6, 9]
-    })
-    recipe = """
-    wrangles:
-        - merge.to_list:
-            input: 
-                - Col1
-                - Col2
-                - Col3
-            output: Combined Col
-            where: numbers = 6
-    """
-    df = wrangles.recipe.run(recipe, dataframe=data)
-    assert df.iloc[0]['Combined Col'] == '' and df.iloc[1]['Combined Col'] == ['D', 'E', 'F']
-
-#
-# To Dict
-#
-def test_to_dict_1():
-    data = pd.DataFrame({
-    'Col1':[{'A'}],
-    'Col2':[{'B'}]
-})
-    recipe = """
-    wrangles:
-        - merge.to_dict:
-            input: 
-                - Col1
-                - Col2
-            output: Dict Col
-    """
-    df = wrangles.recipe.run(recipe, dataframe=data)
-    assert df.iloc[0]['Dict Col'] == {'Col1': {'A'}, 'Col2': {'B'}}
-
-# input is a wildcard
-def test_to_dict_2():
-    data = pd.DataFrame({
-    'Col1':[{'A'}],
-    'Col2':[{'B'}]
-})
-    recipe = """
-    wrangles:
-        - merge.to_dict:
-            input: Col*
-            output: Dict Col
-=======
     def test_lists_where(self):
         """
         Test merge.lists using where
@@ -525,9 +390,45 @@
         df = wrangles.recipe.run(recipe, dataframe=data)
         assert df.iloc[0]['Combined Col'] == '' and df.iloc[1]['Combined Col'] == ['C', 'D', 'F', 'G']
 
+    def test_lists_remove_duplicates():
+        """
+        Test merge.lists using remove_duplicates
+        """
+        data = pd.DataFrame({
+            'Col1': [['A', 'B'], ['C', 'D']],
+            'Col2': [['A', 'E'], ['C', 'G']]
+        })
+        recipe = """
+        wrangles:
+            - merge.lists:
+                input: 
+                    - Col1
+                    - Col2
+                output: Combined Col
+                remove_duplicates: true
+        """
+        df = wrangles.recipe.run(recipe, dataframe=data)
+        assert df.iloc[0]['Combined Col'] == ['A', 'B', 'E'] and df.iloc[1]['Combined Col'] == ['C', 'D', 'G']
+
+    def test_lists_single_double_quotes():
+        """
+        Tests merge.lists with single and double quotes
+        """
+        # It is important to read data from the file, otherwise the bug will not be tested
+        data = pd.read_excel('tests/samples/data.xlsx', sheet_name='Lists')
+        recipe = """
+        wrangles:
+            - merge.lists:
+                input: 
+                    - Col1
+                    - Col2
+                output: Combined Col
+        """
+        df = wrangles.recipe.run(recipe, dataframe=data)
+        assert df.iloc[0]['Combined Col'] == ['Zylight, LLC', "AIR ENERGY LLC's", 'Zylight, LLC']
+
 
 class TestMergeToList:
->>>>>>> 8c397534
     """
     Test merge.to_list
     """
