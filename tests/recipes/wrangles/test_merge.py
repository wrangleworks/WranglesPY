--- conflicted
+++ resolved
@@ -946,16 +946,6 @@
                 output: Object
         """
         df = wrangles.recipe.run(recipe, dataframe=data)
-<<<<<<< HEAD
-        assert df.empty and df.columns.to_list() == [
-            "key1",
-            "key2",
-            "value1",
-            "value2",
-            "Object",
-        ]
-
-=======
         assert df.empty and df.columns.to_list() == ['key1', 'key2', 'value1', 'value2', 'Object']
     
     def test_key_value_pairs_skip_empty_true(self):  
@@ -1149,7 +1139,6 @@
         """  
         df = wrangles.recipe.run(recipe, dataframe=data)  
         assert df.iloc[0]['Object'] == {'A': 'a', True: False}
->>>>>>> 005630ed
 
 class TestMergeDictionaries:
     """
@@ -1219,9 +1208,6 @@
             output: out
         """
         df = wrangles.recipe.run(recipe, dataframe=data)
-<<<<<<< HEAD
-        assert df.empty and df.columns.to_list() == ["d1", "d2", "d3", "out"]
-=======
         assert df.empty and df.columns.to_list() == ['d1', 'd2', 'd3', 'out']
         
     def test_merge_dicts_skip_empty_true(self):  
@@ -1498,5 +1484,4 @@
         
         expected = [{}, {}, {}]  
         assert df['out'].tolist() == expected
-        
->>>>>>> 005630ed
+        