--- conflicted
+++ resolved
@@ -978,7 +978,7 @@
 def test_properties_6():
     data = pd.DataFrame({
         'col1': ['Why is the sky blue?'],
-        'col2': ['Temperature of a star if it looks white'],
+        'col2': ['Temperature of a star if it looks blue'],
     })
     recipe = """
     wrangles:
@@ -991,11 +991,7 @@
     """
 
     df = wrangles.recipe.run(recipe, dataframe=data)
-<<<<<<< HEAD
-    assert df.iloc[0]['out'] == ['White', 'Sky Blue']
-=======
     assert 'Blue' in df.iloc[0]['out'] and 'Sky Blue' in df.iloc[0]['out']
->>>>>>> f43054c9
     
 #
 # HTML
