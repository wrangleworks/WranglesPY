--- conflicted
+++ resolved
@@ -271,7 +271,6 @@
         )
         assert df['column'][0] == 1
 
-<<<<<<< HEAD
     def test_dictionary_element_string_wildcard(self):
         """
         Test selecting elements with a wildcard passed as a string
@@ -341,7 +340,6 @@
             })
         )
         assert df['Output'][0] == '2'
-=======
     def test_dictionary_element_empty_dict(self):
         """
         Test the select.dictionary_element works even
@@ -378,7 +376,6 @@
         )
         assert list(df.columns) == ['column', 'output column'] and len(df) == 0
 
->>>>>>> 854a5bae
 
 class TestSelectListElement:
     """
