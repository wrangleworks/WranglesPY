--- conflicted
+++ resolved
@@ -70,7 +70,6 @@
     df = wrangles.recipe.run(recipe, dataframe=data)
     assert df.iloc[0]['out'] == 'world'
 
-<<<<<<< HEAD
 def test_recipe_sharing_model_id():
     """
     Tests calling a recipe using a model id
@@ -84,12 +83,10 @@
     """
     df = wrangles.recipe.run(recipe='https://gist.githubusercontent.com/thomasstvr/a9f9f3e7a8da3f39b1cb26fafe87fa27/raw/01b7ec1ca4a1bab5db7ffb6861ed7d8f2a974825/test_recipe.wrgl.yml')
     assert df.iloc[0]['column title case'] == 'This Is A Test'
-=======
 def test_recipe_special_character():
     """
     Tests special character encoding when reading a recipe containing special characters
     """
     recipe = 'tests/samples/recipe_special_character.wrgl.yml'
     df = wrangles.recipe.run(recipe)
-    assert df.iloc[0]['column'] == 'this is a ° symbol'
->>>>>>> 1135d9b0
+    assert df.iloc[0]['column'] == 'this is a ° symbol'