--- conflicted
+++ resolved
@@ -229,28 +229,6 @@
         df = wrangles.recipe.run(recipe, dataframe=data)
         assert df.iloc[0]['Find'] == 'Rachel'
 
-<<<<<<< HEAD
-    def test_extract_write_3_0(self):
-        """
-        Writing data to a wrangle (re-training)
-        """
-        recipe = """
-        write:
-        - train.extract:
-            columns:
-                - Find
-                - Output
-                - Notes
-            model_id: ee5f020e-d88e-4bd5
-        """
-        data = pd.DataFrame({
-            'Find': ['Rachel', 'Dolores', 'TARS'],
-            'Output': ['', '', ''],
-            'Notes': ['Blade Runner', 'Westworld', 'Interstellar'],
-        })
-        df = wrangles.recipe.run(recipe, dataframe=data)
-        assert df.iloc[0]['Find'] == 'Rachel'
-=======
     def test_extract_write_no_optional_label(self):
         """
         Writing data to a wrangle re-training without (Optional)
@@ -271,7 +249,6 @@
         })
         df = wrangles.recipe.run(recipe, dataframe=data)
         assert df.iloc[0]['Output'] == 'C Sharp'
->>>>>>> 99c788c3
 
     def test_extract_ai_write(self):
         """
