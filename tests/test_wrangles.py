--- conflicted
+++ resolved
@@ -511,9 +511,6 @@
         },
         retries=2,
     )
-<<<<<<< HEAD
-    assert isinstance(result, list) and "unit" in result[0]
-=======
     assert isinstance(result, list) and 'unit' in result[0]
 
 ### Format Split Tests  
@@ -543,5 +540,4 @@
     Test format.split with skip_empty=True and regex pattern  
     """  
     result = wrangles.format.split(['hello,,world', 'foo,,bar'], split_char='regex:,', skip_empty=True)  
-    assert result == [['hello', 'world'], ['foo', 'bar']]
->>>>>>> 005630ed
+    assert result == [['hello', 'world'], ['foo', 'bar']]